--- conflicted
+++ resolved
@@ -61,17 +61,10 @@
     //! %Task arguments.
     struct Arguments
     {
-<<<<<<< HEAD
       //! Entity label of the stream speed source.
       std::string sslabel;
-=======
-      //! Stream speed North parameter (m/s).
-      double wx;
-      //! Stream speed East parameter (m/s).
-      double wy;
       //! Simulation time multiplier
       double time_multiplier;
->>>>>>> d01a87e5
     };
 
     //! Simulator task.
@@ -93,33 +86,19 @@
         m_vehicle(NULL),
         m_world(NULL)
       {
-<<<<<<< HEAD
-=======
-        // Retrieve configuration values.
-        param("Stream Speed North", m_args.wx)
-        .units(Units::MeterPerSecond)
-        .defaultValue("0.0")
-        .description("Water current speed along the North in the NED frame");
-
-        param("Stream Speed East", m_args.wy)
-        .units(Units::MeterPerSecond)
-        .defaultValue("0.0")
-        .description("Water current speed along the East in the NED frame");
-
         param("Time Multiplier", m_args.time_multiplier)
         .defaultValue("1.0")
         .description("Simulation time multiplier");
 
->>>>>>> d01a87e5
+        param("Stream Speed Source Entity Label", m_args.sslabel)
+            .defaultValue("Stream Speed Producer")
+            .description("Entity label of the stream speed source.");
+
         // Register handler routines.
         bind<IMC::GpsFix>(this);
         bind<IMC::ServoPosition>(this);
         bind<IMC::SetThrusterActuation>(this);
         bind<IMC::EstimatedStreamVelocity>(this);
-
-        param("Stream Speed Source Entity Label", m_args.sslabel)
-            .defaultValue("Stream Speed Producer")
-            .description("Entity label of the stream speed source.");
       }
 
       void
@@ -232,14 +211,9 @@
         // This is a temporary fix and this operation should probably be done
         // inside the Vehicle class.
         // Add stream speed.
-<<<<<<< HEAD
         position[0] += m_world->getTimeStep() * m_sspeed[0];
         position[1] += m_world->getTimeStep() * m_sspeed[1];
         position[2] += m_world->getTimeStep() * m_sspeed[2];
-=======
-        position[0] += m_world->getTimeStep() * m_args.wx;
-        position[1] += m_world->getTimeStep() * m_args.wy;
->>>>>>> d01a87e5
 
         m_sstate.x = position[0];
         m_sstate.y = position[1];
