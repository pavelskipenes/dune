/*
 *    This file is part of SB-MPC Library.
 *
 *    SB-MPC -- Scenario-Based MPC for Maritime Collision Avoidance.
 *    Copyright (C) 2016-2019 Inger Berge Hagen, Giorgio D. Kwame Minde Kufoalor,
 *    NTNU Trondheim.
 *    Developed within the Autosea Project (Sensor fusion and collision avoidance for
 *    autonomous surface vehicles) under the supervision of Tor Arne Johansen.
 *    All rights reserved.
 *
 *    SB-MPC Library is software used according to the conditions of the Autosea Consortium.
 *    <https://www.ntnu.edu/autosea>
 */


/**
 *    \file   sb_mpc.cpp
 *    \brief  Defines the simulationBasedMpc class.
 *    \author Inger Berge Hagen, Giorgio D. K. M. Kufoalor, adapted by Alberto Dallolio.
 */

// Local headers.
#include <DUNE/Navigation/sb_mpc.hpp>
#include <DUNE/Navigation/autonaut.hpp>
#include <DUNE/DUNE.hpp>

static const double DEG2RAD = M_PI/180.0f;
static const double RAD2DEG = 180.0f/M_PI;

namespace DUNE
{
  namespace Navigation
  {

    //! Constructor.
    simulationBasedMpc::simulationBasedMpc(void):
	  T_(0.0),
	  DT_(0.0),
      T_stat_(0.0),  /**< Prediction horizon for geographical constraints. */ 
	  pred_step(0),
	  n_obst_branches(0),
	  P_(0.0),
	  Q_(0.0),
	  D_CLOSE_(0.0),
	  D_SAFE_(0.0),
	  D_SAFE_LAND_(0.0),
	  K_COLL_(0.0),
	  PHI_AH_(0.0),
	  PHI_OT_(0.0),
	  PHI_HO_(0.0),
	  PHI_CR_(0.0),
	  KAPPA_(0.0),
	  KAPPA_TC_(0.0),
	  K_P_(0.0),
	  K_CHI_(0.0),
	  K_DP_(0.0),
	  K_DCHI_SB_(0.0),
	  K_DCHI_P_(0.0),
	  K_CHI_SB_(0.0),
	  K_CHI_P_(0.0),
	  D_INIT_(0.0),
	  OBST_FILTER_ON_(0),
	  T_LOST_LIMIT_(0.0),
	  T_TRACKED_LIMIT_(0.0),
	  GUIDANCE_STRATEGY_(0),
	  WP_R_(0.0),
	  LOS_LA_DIST_(0.0),
	  LOS_KI_(0.0),
	  ang_range_(0.0),
	  granularity_(0.0)
      {}

    //! Destructor.
    simulationBasedMpc::~simulationBasedMpc()
    {
    }
	
	void
	simulationBasedMpc::create(double T, double DT, double T_stat, double P, double Q, double D_CLOSE, double D_SAFE, double safe_dist_to_land, double K_COLL, double PHI_AH, double PHI_OT, double PHI_HO, 
	double PHI_CR, double KAPPA, double KAPPA_TC, double K_P, double K_CHI, double K_DP, double K_DCHI_SB, double K_DCHI_P, double K_CHI_SB, double K_CHI_P, double D_INIT, 
	double ang_range, double granularity, double WP_R, double LOS_LA_DIST, double LOS_KI, int GUIDANCE_STRATEGY)
	{
		T_ = T;
		DT_ = DT;
		T_stat_ = T_stat;

		pred_step = 1;

		P_ = P; 		      // 0.5, (1.0), 2.0
		Q_ = Q;		        // (4.0), 40.0, 10.0
		D_INIT_ = D_INIT;	  // should be >= D_CLOSE 300.0 600.0 500.0 700.0 800 1852
		D_CLOSE_ = D_CLOSE;	// 200.0 300.0 400.0 500.0 600 1000
		D_SAFE_ = D_SAFE; 	  // 40.0, 50.0, 70.0, 80.0, 100, 200, 185.2
		D_SAFE_LAND_ = safe_dist_to_land;
		K_COLL_ = K_COLL;		  // 0.5, (1.0), (0.1), 0.5, (10.0), 100.0 ;  need 0.1 when K_P_=10.5!
		PHI_AH_ = PHI_AH;		  // 15.0, 22.5, 68.5 or more??
		PHI_OT_ = PHI_OT;		  // 68.5
		PHI_HO_ = PHI_HO;		  // 22.5 68.5 89.5 (> is large enough to trigger OT scenario)
		PHI_CR_ = PHI_CR;		  // (68.5) 22.5
		KAPPA_ = KAPPA;		    // (3.0), 3.0e2
		KAPPA_TC_ = KAPPA_TC;	// (10.0) 100.0 (*********************)
		K_P_ = K_P;		    // (1.5), 2.5, (10.5) 100.5
		K_DP_ = K_DP;		    // 2.0, (0.5) (cost requires <1)
		K_CHI_ = K_CHI;		    // 1.3
		K_CHI_SB_ = K_CHI_SB;	  // 1.5
		K_CHI_P_ =  K_CHI_P;	  // 100.5, (10.5), 5.5, 2.5, 1.5 (>1.5 red. flexibility to port)
		K_DCHI_SB_ = K_DCHI_SB;	  // 0.9, (0.5) 0.1 (cost requires <1)
		K_DCHI_P_ = K_DCHI_P;	  // 1.2, 0.9 (cost requires <1)

		OBST_FILTER_ON_ = 0; 	  // 1=ON, 0=OFF! (**********************)
		T_LOST_LIMIT_ = 0; 	// 15.0 s obstacle no longer relevant after this time
		T_TRACKED_LIMIT_ = 0; // 15.0 s obstacle still relevant if tracked for so long, choice depends on survival rate
		G_ = 0;		          // 1.0e3

		GUIDANCE_STRATEGY_ = GUIDANCE_STRATEGY; // 0=Line-of-sight (LOS), 1= WP-pursiut (WPP), >1= Course-Hold (CH) or Heading-Hold (HH)
		WP_R_ = WP_R; 			    // WP acceptance radius (20.0)
		LOS_LA_DIST_ = LOS_LA_DIST; 	// LOS lookahead distance (100.0) (********************)
		LOS_KI_ = LOS_KI; 			    // LOS integral gain (0.0)

		P_ca_last_ = 1;
		Chi_ca_last_ = 0;

		cost_ = INFINITY;

		ang_range_ = ang_range;
		granularity_ = granularity;

		int course_samples = 2*Math::round(ang_range/granularity)+1;
		Chi_ca_.resize(course_samples);
		Chi_ca_(0) = ang_range;
		for(int i=1;i<course_samples;i++)
		{
			Chi_ca_(i) = Chi_ca_(i-1) - granularity;
		}

		// OR
		//Chi_ca_.resize(13);
		//Chi_ca_ << -90.0,-75.0,-60.0,-45.0,-30.0,-15.0,0.0,15.0,30.0,45.0,60.0,75.0,90.0;

		Chi_ca_ *= DEG2RAD; //Math::Angles::radians(Chi_ca);
		// P_ca.resize(4);
		// P_ca << 0.0, 0.25, 0.5, 1.0; // -1.0, 0.0, 0.5, 1.0;
		P_ca_.resize(1);
		P_ca_ << 1.0;//, 0.5, 1.0;

		asv = new autonaut(T,DT);

		if (OBST_FILTER_ON_>0){

		// NB! swap +/- and left/right values in the following for NED (MR) version!
		chi_obst_os_.resize(3,1);
		//chi_obst_os_ << -15.0, 0.0, 5.0;  //-15.0, 0.0, 5.0; asymemtric, branches and zero offset
		chi_obst_os_ << 5.0, 0.0, -0.1;  // ENU: -5.0, 0.0, 0.1; NED: 5.0, 0.0, -0.1; uncertainty adjusted in obstacle.cpp
		chi_obst_os_ *= DEG2RAD;

		//u_obst_os_.resize(2,1);
		//u_obst_os_ << -1.0, 0.0;  //-2.0, 0.0 [m/s] reduced speed, branches and stem

		u_obst_os_.resize(3,1);
		u_obst_os_ << -1.0, 0.0, 0.1;  //-1.0, 0.0, 0.1 [m/s] uncertainty adjusted in obstacle.cpp

		}else{

			chi_obst_os_.resize(1,1);
			chi_obst_os_ << 0.0;  // stem only
			chi_obst_os_ *= DEG2RAD;

			u_obst_os_.resize(1,1);
			u_obst_os_ << 0.0;    // stem only

		}



		n_obst_branches = chi_obst_os_.rows() * u_obst_os_.rows(); 	// total branches

	}

	void simulationBasedMpc::getBestControlOffset(double &u_os_best, double &psi_os_best, double u_d, double psi_d_, const Eigen::Matrix<double,6,1>& asv_state, const Eigen::Matrix<double,-1,2>& waypoints_, bool dynamic_obst, const Eigen::Matrix<double,-1,10>& obst_states, bool static_obst, Eigen::Matrix<double,-1,3> static_obst_states_, double &cost_mra){
		double cost = INFINITY;
		double cost_k = 0, cost_i = 0, cost_o = 0; //cost_ac = 0;
		int n_obst, n_wps, n_samp=T_/DT_, n_samp_pred=n_samp/pred_step, n_psi_os_best;
		Eigen::Vector2d d, v_o, v_s, los_0, d_s_wp1, los_s_wp1, d_wp0_wp1, los_wp0_wp1;
		double dist_k, dist = INFINITY;
		static bool colav_active=false;
		double phi_0, dist_0, CF_0;
		Eigen::VectorXd SB_0, AH_0, HL_0, HL_, ID_0, SOG_0, COG_0;
		Eigen::VectorXd CRG_0, OTG_0, OT_0, HOT_0, OBS_PASSED_0, PHI_0, DIST_0;
		//double r_limit=1.0; // TODO: specify/use a hard turn rate limit?
		double psi_d=psi_d_; // psi_Hd=psi_d_;

		int guidance_strategy = GUIDANCE_STRATEGY_; // 0=Line-of-sight (LOS), 1= WP-pursiut (WPP), >1= Course-Hold (CH) or Heading-Hold (HH)

		Eigen::VectorXd x_opt(n_samp_pred);
		Eigen::VectorXd y_opt(n_samp_pred);

		Eigen::MatrixXd waypoints(waypoints_.rows(), waypoints_.cols()); waypoints = waypoints_;			

		// Pure Anti-Grounding
		if (static_obst && !dynamic_obst){
			std::cout << "SB-MPC: PURE ANTI-GROUNDING" << std::endl;
			n_obst = 1;
			HL_0.resize(n_obst); HL_.resize(n_obst); // relative hazard level computed from cost
			OBS_PASSED_0.resize(n_obst);

			double Chi_ca_i = 0.0;
			int i_return_to_path = 0, ik_return_to_path = 0, i_return_to_path_best=n_samp; // iter at which ASV can return to path
			int cp = 0, n_cp = 3; // course-offset iterator and change points
			for (int j = 0; j < P_ca_.size(); j++){	// iterates through speed 'offsets', only 1 speed
				for (int i = 0; i < Chi_ca_.size(); i++){	// iterates through course offsets
					//std::cout << "CHI_CA LOOP" << std::endl;
					for (int cp_ = 0; cp_ < n_cp; cp_++){
						//std::cout << "CP LOOP" << std::endl;

						// setup for guidance behavior simulation
						if ( cp_ > 0 && (0.0 == Chi_ca_[i] || (guidance_strategy < 2 && std::fabs(Chi_ca_[i]) >= 90.0*DEG2RAD) ) )
							break;

						Chi_ca_i = Chi_ca_[i]; // offset for cp=0

						cp = cp_; // for forward iteration
						if (guidance_strategy >= 2 && cp_ > 0 && cp_ < n_cp)
							cp = n_cp - cp_; // for reverse iteration (not needed if return path is predicted?)

						if (cp > 0 && guidance_strategy < 2){ // LOS, WPP

							if (Chi_ca_[i]>0)
								Chi_ca_i = Chi_ca_[i] + 15.0*DEG2RAD*cp;

							if (Chi_ca_[i]<0)
								Chi_ca_i = Chi_ca_[i] - 15.0*DEG2RAD*cp;

						}else if (cp > 0){ // CH, HH; reverse iteration!

								Chi_ca_i = 0.0; // no offset => return to original ref.
						}

						if (std::fabs(Chi_ca_i*RAD2DEG) > 90.0)
							break;

						asv->linearPrediction(asv_state, u_d*P_ca_[j], psi_d + Chi_ca_i, waypoints, Chi_ca_i, cp, guidance_strategy, WP_R_, LOS_LA_DIST_, LOS_KI_);


						// Compute worst cost associated with the current control behavior and the corresponding scenarios for each obsbtacle
						cost_i = -1;
						cost_o = 0;
						ik_return_to_path = 0; i_return_to_path = 0;
						//std::cout << "n_obst= " << n_obst_branches << "\n" << std::endl;
						//std::cout << "n_obst_branches= " << n_obst_branches << "\n" << std::endl;
						for (int k = 0; k < n_obst; k++){
							//std::cout << "N_OBST LOOP" << std::endl;
							HL_(k) = 0;
							
							//std::cout << "k= " << k << "\n" << std::endl;

							for (int l = 0; l < n_obst_branches; l++){
								//std::cout << "N_OBST_BRANCHES LOOP\n" << std::endl;

								//std::cout << "i= " << i << "\n" << std::endl;

								//std::cout << "(bool)SB_0(k)= " << (bool)SB_0(k) << "(bool)CRG_0(k)= " << (bool)CRG_0(k) << "(bool)OTG_0(k)= " << (bool)OTG_0(k) << "(bool)OT_0(k)= " << (bool)OT_0(k) << "(bool)HOT_0(k)= " << (bool)HOT_0(k) << "DIST_0(k)= " << DIST_0(k) << std::endl;
								// (bool)AH_0(k) and (bool)OBS_PASSED_0(k) unused?
								cost_k = costFunction(P_ca_[j], Chi_ca_[i], k, 0, 0, 0, 0, 0, 0, u_d, l, ik_return_to_path, dynamic_obst, static_obst, static_obst_states_, i);
								//std::cout << "SPEED " << P_ca_[j] << " AND OFFSET " << Chi_ca_[i]*RAD2DEG << " HAVE COST " << cost_k << std::endl;
								if(guidance_strategy >= 2 && cp == 0 && Chi_ca_[i] != 0)
									cost_k = cost_k;// + 0.1*n_cp; // (a small) path deviation penalty

								if(guidance_strategy >= 2 && cp > 0)
									cost_k = cost_k;// + 0.1*cp; // (a small) path deviation penalty

								// save the worst cost among the branches of this obstacle
								if (cost_k > HL_(k) && OBS_PASSED_0(k)==0) HL_(k) = cost_k;

								// save the overall worst cost for this control behavior
								if (cost_k > cost_i) cost_i = cost_k;

								// save the latest iter at which the ASV can return to its original path
								if (ik_return_to_path > i_return_to_path)
									i_return_to_path = ik_return_to_path;

							}

							// accumulate cost for all obstacles
							cost_o =  cost_o + HL_(k);
						}

						// Save current scenario if cost is lower than that of previously checked controls
						if (cost_i < cost){
							cost = cost_i; 			// Minimizing the overall cost
							u_os_best = P_ca_[j];   // test with 1
							psi_os_best = Chi_ca_[i];   // test with -30*DEG2RAD
							n_psi_os_best = cp+1; 	// number of course offsets
							i_return_to_path_best = i_return_to_path;
							std::cout << "Current cost is lower: " << cost << " With course offset: " << psi_os_best*RAD2DEG << std::endl;

							if (i_return_to_path > cp && i_return_to_path < n_samp - pred_step){
								asv->linearPrediction(asv_state, u_d*P_ca_[j], psi_d, waypoints, 0, i_return_to_path, guidance_strategy, WP_R_, LOS_LA_DIST_, LOS_KI_);

							}


							x_opt = asv->m_x;
							y_opt = asv->m_y;

							// save the relative hazard level for each obstacle at the optimum
							// highest value indicates which obstacle is considered most dangerous
							for (int k = 0; k < n_obst; k++){
								if (cost_o > 0){
									HL_0(k) = HL_(k)/cost_o;
								} else {
									HL_0(k) = 0;
								}
							}

						}
					}
				}
			}

			P_ca_last_ = u_os_best;
			Chi_ca_last_ = psi_os_best;
			CF_0 = u_os_best * (1 - (std::fabs(RAD2DEG*psi_os_best)/15.0)/8.0); // 6 course offsets possible towards SB/P, 2 factors possible speed reduction

			std::cout << "_______________" << std::endl;
			std::cout << "PURE ANTI-GROUNDING" << std::endl;
			std::cout << "_______________" << std::endl;
			std::cout << "cost : " << cost << std::endl;
			std::cout << "course offset : " << Angles::degrees(psi_os_best) << std::endl;
			std::cout << "relative hazard level : " << HL_0 << std::endl;
			std::cout << "control freedom : " << CF_0 << std::endl;
			std::cout << "return to path at iter: " << i_return_to_path_best << std::endl;
			std::cout << "_______________" << std::endl;

			//std::cout << "psi_path = " << psi_path*RAD2DEG << std::endl;
			//std::cout << "psi_path - psi_d = " << std::fabs(psi_path - normalize_angle(psi_d))*RAD2DEG << std::endl;

			if(guidance_strategy <2){
				std::cout << "predicted course offsets: " << n_psi_os_best << std::endl;
			}else{
				std::cout << "using prediction path " << n_psi_os_best << std::endl;
			}
			std::cout << "_________________________________" << std::endl;

		}else{
			std::cout << "SB-MPC: DYNAMIC OBSTACLES" << std::endl;

			// Update list
			for (int i = 0; i < obst_states.rows(); i++){
				bool obst_exists = false;
				// iterate through old obstacle list
				/**/
				for (int j = 0; j < oldObstacles_.size(); j++){

					// does obstacle exist in old obstacle list?
					if( (double)oldObstacles_[j]->id_ == obst_states(i,9)){
						// update object in old list and move it to the new list,

						oldObstacles_[j]->durationLost = 0.0; // update

						oldObstacles_[j]->updateTrajectory(obst_states.row(i), OBST_FILTER_ON_); // update obstacle

						obst_vect.push_back(oldObstacles_[j]); // copy updated obstacle

						oldObstacles_.erase(oldObstacles_.begin()+j);	// does not destroy this object, but the pointer to it!

						obst_exists = true;

						//std::cout << "Yey!! obstacle exists!" << std::endl;

						break;
					}
				}

				if (!obst_exists){
					obstacle *obst = new obstacle(obst_states.row(i), T_, DT_*pred_step, chi_obst_os_, u_obst_os_, OBST_FILTER_ON_);
					obst_vect.push_back(obst);
					//std::cout << "Ney!! new obstacle!" << std::endl;
				}
			}

			// Keep terminated obstacles that may still be relevant, and compute duration lost as input to the cost of collision risk
			// Obstacle track may be lost due to sensor/detection failure, or the obstacle may go out of COLAV-target range
			// Detection failure will lead to the start (creation) of a new track (obstacle), typically after a short duration,
			// whereas an obstacle that is out of COLAV-target range may re-enter range with the same id.

			if (OBST_FILTER_ON_){
				for (int j = 0; j < oldObstacles_.size(); j++){

					// update duration lost
					oldObstacles_[j]->durationLost += DT_*pred_step; // increment is the same as dt_f in obstacle!

					// is this old obstacle still relevant?
					if( oldObstacles_[j]->durationTracked >= T_TRACKED_LIMIT_ &&
						(
						oldObstacles_[j]->durationLost < T_LOST_LIMIT_ ||
						oldObstacles_[j]->P(0,0) <= 5.0 	// 2.0
						)
					){
						// update object in old list and move it to the new list,

						oldObstacles_[j]->updateTrajectory(OBST_FILTER_ON_); // update obstacle

						obst_vect.push_back(oldObstacles_[j]); // copy updated obstacle

						oldObstacles_.erase(oldObstacles_.begin()+j);	// does not destroy this object, but the pointer to it!

						std::cout << "NB! obstacle " << oldObstacles_[j]->id_ <<  " lost " << oldObstacles_[j]->durationLost << "s ago, but allowed to live!" << std::endl;

					}
				}
			}

			n_obst = obst_vect.size();
			std::cout << "n_obst: " << n_obst << std::endl;

			// delete and clear remaining (terminated) elements in the old list
			int n_obst_old = oldObstacles_.size();
			std::cout << "n_obst_old: " << n_obst_old << std::endl;
			for (int k = 0; k < n_obst_old; k++){
				delete(oldObstacles_[k]);
			}
			oldObstacles_.clear();


			if (n_obst == 0){
				u_os_best = 1;
				psi_os_best = 0;
				P_ca_last_ = 1;
				Chi_ca_last_ = 0;

				return;
			}


		
		
			// compute new behavior only if an obstacle enters the colav range!
			for (int k = 0; k < n_obst; k++){
				d(0) = obst_vect[k]->x_[0] - asv_state(0);
				d(1) = obst_vect[k]->y_[0] - asv_state(1);
				dist_k = d.norm();
				if (dist_k < dist) dist = dist_k;
				if (dist < D_INIT_) colav_active=true;
			}

			// reset colav_active if static
			if (colav_active && dist > D_INIT_+D_SAFE_) colav_active=false; // avoids switching on/off

			if (colav_active==false){
				u_os_best = 1;
				psi_os_best = 0;
				P_ca_last_ = 1;
				Chi_ca_last_ = 0;

				for (int k = 0; k < n_obst; k++){
					delete(obst_vect[k]);
				}
				obst_vect.clear();

				std::cout << "obs! obstacles were cleared " << std::endl;

				return;
			}

			//check next waypoints, handle when no wp exists (e.g. last waypoint reached)

			n_wps = waypoints.rows();

			// for (int i = 0; i < n_wps; i++){
			// 	std::cout << "waypoint " << i << " " << waypoints.row(i) << std::endl;

			// }



			// for saving current side (starboard/port, ahead/behind) of asv where an obstacle is located
			SB_0.resize(n_obst);
			AH_0.resize(n_obst);

			// for the current transition state of asv
			CRG_0.resize(n_obst);
			OTG_0.resize(n_obst);
			OT_0.resize(n_obst);
			HOT_0.resize(n_obst);
			DIST_0.resize(n_obst);

			OBS_PASSED_0.resize(n_obst);
			PHI_0.resize(n_obst); // relative bearing
			HL_0.resize(n_obst); HL_.resize(n_obst); // relative hazard level computed from cost
			ID_0.resize(n_obst); // for status tag list
			SOG_0.resize(n_obst); // speed for status tag list
			COG_0.resize(n_obst); // course for status tag list

			// current velocity vector of asv
			v_s(0) = asv_state(3);
			v_s(1) = asv_state(4);
			rot2d(normalize_angle(asv_state(2)),v_s);


			// Detect switching events with different options
			double R=2*WP_R_; // radius of acceptance, 2*R_ captures switching before it occurs.
			double psi_path = atan2(waypoints(1,1) - waypoints(0,1),
									waypoints(1,0) - waypoints(0,0)); // path course

			// distance of track from wp0 to wp1
			double track_dist = sqrt(pow(waypoints(1,0) - waypoints(0,0),2) + pow(waypoints(1,1) - waypoints(0,1),2));

			// ANTI-GROUNDING - THEA
			// Giving only the courses not leading to grounding to the algorithm
			// std::cout << "BEFORE: Chi_ca_: " << Chi_ca_ << std::endl;
			//Chi_ca_ = contours;
			/*for (int i = 0; i < Chi_ca_.size(); i++){
				std::cout << "BEFORE: Chi_ca_: " << Chi_ca_[i] << std::endl;
				Chi_ca_[i] = normalize_angle(contours[i] + psi_path - psi_d);
				std::cout << "AFTER: Chi_ca_: " << Chi_ca_[i] << std::endl;
			}*/
			//std::cout << "AFTER: Chi_ca_: " << Chi_ca_ << std::endl;


			// test if asv has passed wp

			// next waypoint directional vector for improving accuracy of scenario
			if (guidance_strategy < 2){
				d_s_wp1(0) = waypoints(1,0) - asv_state(0);
				d_s_wp1(1) = waypoints(1,1) - asv_state(1);
				los_s_wp1 = d_s_wp1/d_s_wp1.norm();

				d_wp0_wp1(0) = waypoints(1,0) - waypoints(0,0);
				d_wp0_wp1(1) = waypoints(1,1) - waypoints(0,1);
				los_wp0_wp1 = d_wp0_wp1/d_wp0_wp1.norm();

				// last chance to detect a switch in waypoints --useful tool for debugging
				bool leg_passed = los_wp0_wp1.dot(-los_s_wp1) > cos(90*DEG2RAD);

				std::cout << "leg_passed :  " << leg_passed << std::endl;

			}

			// ***Just testing !! along-track error using Eq (10.58 or 10.10) in Fossen 2011
			double along_track_dist = fabs((0 - asv_state(0))*cos(psi_path) + (300 - asv_state(1))*sin(psi_path));

			std::cout << "remaining track dist :  " << along_track_dist << std::endl;


			if ( track_dist > R + asv->getL() ) { // else last WP reached, assume constant course!

				// asv-wp radius
				double asv_wp_radius_sqrd = pow(asv_state(0) - waypoints(1,0),2) + pow(asv_state(1) - waypoints(1,1),2);

				// along-track error using Eq (10.58 or 10.10) in Fossen 2011
				along_track_dist = fabs((waypoints(1,0) - asv_state(0))*cos(psi_path) + (waypoints(1,1) - asv_state(1))*sin(psi_path));


				// WP switching criteria
				bool switch_wp =
					// circle of acceptance: (x_wp1 - x)² + (y_wp1 - y)² < R²
					asv_wp_radius_sqrd < R*R
					||
					// progress along path: s_total - s(t) < R or s(t) < R? depends on s(t)
					along_track_dist < R;

				//std::cout << "SWITCH WAYPOINT??   " << switch_wp << std::endl;

				//std::cout << "asv-wp radius :  " << sqrt(asv_wp_radius_sqrd) << " <? " << R << std::endl;

				//std::cout << "remaining track dist :  " << along_track_dist << " <? " << R << std::endl; //works for both ENU and NED, along_track_dist reduces towards next wp, no need to subtract from track_dist.


				//std::cout << "switch_wp :  " << switch_wp << std::endl;

				if (switch_wp){
					std::cout << "switch waypoint !!" << std::endl; //

					for (int k=0; k < waypoints_.rows()-1; k++){
						waypoints.row(k) = waypoints_.row(k+1);
					}

					for (int i = 0; i < n_wps; i++){
						std::cout << "waypoint " << i << " " << waypoints.row(i) << std::endl;
					}

					psi_path = atan2(waypoints(1,1) - waypoints(0,1),
						waypoints(1,0) - waypoints(0,0)); // path course
				}

			}

			// next waypoint directional vector for improving accuracy of scenario
			if (guidance_strategy < 2){
				d_s_wp1(0) = waypoints(1,0) - asv_state(0);
				d_s_wp1(1) = waypoints(1,1) - asv_state(1);
				los_s_wp1 = d_s_wp1/d_s_wp1.norm();
			}


			for (int k = 0; k < n_obst; k++){

				ID_0(k) = obst_vect[k]->id_;  // for status tag list
				SOG_0(k) = obst_vect[k]->u_[0];  // for status tag list
				COG_0(k) = obst_vect[k]->psi_;  // for status tag list

				d(0) = obst_vect[k]->x_[0] - asv_state(0);
				d(1) = obst_vect[k]->y_[0] - asv_state(1);
				dist_0 = d.norm(); DIST_0(k)=dist_0;

				std::cout << "distance x: " << d(0) << " distance y: " << d(1) << std::endl;
				std::cout << "Distance to obst k: " << k << " " << DIST_0(k) << " m" << std::endl;

				los_0 = d/dist_0;

				//std::cout << "los_0: " << los_0*RAD2DEG << " los_0:" << los_0 << std::endl;

				PHI_0(k) = atan2(d(1),d(0));	// bearing
				//std::cout << "PHI_0/bearing : " << PHI_0(k)*RAD2DEG << std::endl;

				//std::cout << "PHI_0(k): " << PHI_0(k)*RAD2DEG << " and normalize_angle(asv_state(2)): " << normalize_angle(asv_state(2))*RAD2DEG << std::endl;

				phi_0 = PHI_0(k) - normalize_angle(asv_state(2));
				//std::cout << "phi_0 " << phi_0*RAD2DEG << std::endl;
				phi_0 = normalize_angle(phi_0);
				//std::cout << "phi_0 after " << phi_0*RAD2DEG << std::endl;
				

				//std::cout << "relative bearing : " << phi_0*RAD2DEG << std::endl;


				// obstacle at starboard/port side
				//std::cout << "SB_ obst_vec: " << obst_vect[k]->SB_0 << std::endl;
				if (obst_vect[k]->SB_0 > -1 &&
					((phi_0 > -15*DEG2RAD && phi_0 < 15*DEG2RAD) ||
					(phi_0 < -165*DEG2RAD && phi_0 >= -180*DEG2RAD) ||
					(phi_0 > 165*DEG2RAD && phi_0 <= 180*DEG2RAD))
					){
					SB_0(k) = obst_vect[k]->SB_0;
				}else{
					SB_0(k) = phi_0 >= 0;  // ENU: < 0, NED (MR): >= 0
				}
				obst_vect[k]->SB_0 = (int) SB_0(k);
				std::cout << "SB_0 : " << SB_0(k) << std::endl;

				v_o(0) = obst_vect[k]->u_[0];
				v_o(1) = obst_vect[k]->v_[0];

				rot2d(obst_vect[k]->psi_,v_o);


				// obstacle ahead of asv
				//std::cout << "AH_ : " << obst_vect[k]->AH_0 << std::endl;
				double los_phi = acos(v_s.dot(los_0)/v_s.norm());
				//double los_phi = phi_0;
				//std::cout << "LOS_PHI : " << los_phi*RAD2DEG << std::endl;
				if (obst_vect[k]->AH_0 > -1 && los_phi > PHI_AH_*DEG2RAD && los_phi < 90.0*DEG2RAD){ //112.5?
				{
					AH_0(k) = obst_vect[k]->AH_0;
					std::cout << "NONONO" << std::endl;
				}
				}else{
					AH_0(k) = v_s.dot(los_0) > cos(PHI_AH_*DEG2RAD)*v_s.norm(); // 90.0 or PHI_AH_?
					std::cout << "SISISI" << std::endl;
				}
				obst_vect[k]->AH_0 = (int) AH_0(k);
				std::cout << "AH_0 : " << AH_0(k) << std::endl;


				// asv overtaking obstacle
				OTG_0(k) = ( v_s.dot(v_o) > cos(PHI_OT_*DEG2RAD)*v_s.norm()*v_o.norm() //)
					&& v_o.norm() > 0.25 ) // 0.05? collision cost will take care of stopped obstacles, only keep clear required!
					&& v_s.norm() > v_o.norm()
					&& AH_0(k);

				if (guidance_strategy < 2){ // check angle made with LOS to next WP
					OTG_0(k) = OTG_0(k) && v_o.dot(los_s_wp1) > cos(45*DEG2RAD)*v_o.norm(); // PHI_OT_?
				}

				std::cout << "OTG_0 : " << OTG_0(k) << std::endl;


				// asv being overtaken by obstacle
				OT_0(k) = v_s.dot(v_o) > cos(PHI_OT_*DEG2RAD)*v_s.norm()*v_o.norm()
					&& v_s.norm() < v_o.norm()
					&& !AH_0(k)
					&& dist_0 < D_CLOSE_;

				if (guidance_strategy < 2){ // check angle made with LOS to next WP
					OT_0(k) = OT_0(k) && v_o.dot(los_s_wp1) > cos(PHI_OT_*DEG2RAD)*v_o.norm();
				}

				std::cout << "OT_0 : " << OT_0(k) << std::endl;

				// Obstacle out of way? use it to constrain CRG scenario only?
				OBS_PASSED_0(k) = ( (v_o.dot(-los_0) < cos(112.5*DEG2RAD)*v_o.norm() // obstacle's perspective
						&& !OTG_0(k))
						|| (v_s.dot(los_0) < cos(112.5*DEG2RAD)*v_s.norm() // ASV's perspective
						&& !OT_0(k)) )
						&& dist_0 > D_SAFE_; // D_SAFE_ or D_CLOSE_?

				if (guidance_strategy < 2 && dist_0 > D_CLOSE_){ // check angle made with LOS to next WP
					OBS_PASSED_0(k) = OBS_PASSED_0(k) && v_s.dot(los_s_wp1) > cos(PHI_HO_*DEG2RAD)*v_o.norm();
				}
				
				std::cout << "OBS_PASSED_0 : " << OBS_PASSED_0(k) << std::endl;


				// Crossing in progress
				CRG_0(k) = v_s.dot(v_o) < cos(PHI_CR_*DEG2RAD)*v_s.norm()*v_o.norm()
					&& !OBS_PASSED_0(k) // && AH_0(k)  test OBS_PASSED_0(k)
					&& !OTG_0(k) && !OT_0(k) //;
					&& v_o.norm() > 0.25; // 0.05?

				if (guidance_strategy < 2 && dist_0 > D_CLOSE_){ // check angle made with LOS to next WP
					CRG_0(k) = CRG_0(k) && v_o.dot(los_s_wp1) < cos(PHI_CR_*DEG2RAD)*v_o.norm();
				}

				std::cout << "CRG_0 : " << CRG_0(k) << std::endl;


				// Head-on transition in progress
				HOT_0(k) = v_o.norm() > 0.25 // 0.05?
						&& v_s.dot(v_o) < -cos(PHI_HO_*DEG2RAD)*v_s.norm()*v_o.norm() // 89.5
						&& v_s.dot(los_0) > cos(PHI_AH_*DEG2RAD)*v_s.norm() // reduces scope!
						&& AH_0(k);

				if (guidance_strategy < 2){
					HOT_0(k) = HOT_0(k) && v_o.dot(los_s_wp1) < -cos(PHI_HO_*DEG2RAD)*v_o.norm();
				}

				std::cout << "HOT_0 : " << HOT_0(k) << std::endl;


			}

			double Chi_ca_i = 0.0;
			int i_return_to_path = 0, ik_return_to_path = 0, i_return_to_path_best=n_samp; // iter at which ASV can return to path
			int cp = 0, n_cp = 3; // course-offset iterator and change points
			for (int j = 0; j < P_ca_.size(); j++){	// iterates through speed 'offsets', only 1 speed
				for (int i = 0; i < Chi_ca_.size(); i++){	// iterates through course offsets
					for (int cp_ = 0; cp_ < n_cp; cp_++){

						// setup for guidance behavior simulation
						if ( cp_ > 0 && (0.0 == Chi_ca_[i] || (guidance_strategy < 2 && std::fabs(Chi_ca_[i]) >= 90.0*DEG2RAD) ) )
							break;

						Chi_ca_i = Chi_ca_[i]; // offset for cp=0

						cp = cp_; // for forward iteration
						if (guidance_strategy >= 2 && cp_ > 0 && cp_ < n_cp)
							cp = n_cp - cp_; // for reverse iteration (not needed if return path is predicted?)

						if (cp > 0 && guidance_strategy < 2){ // LOS, WPP

							if (Chi_ca_[i]>0)
								Chi_ca_i = Chi_ca_[i] + 15.0*DEG2RAD*cp;

							if (Chi_ca_[i]<0)
								Chi_ca_i = Chi_ca_[i] - 15.0*DEG2RAD*cp;

						}else if (cp > 0){ // CH, HH; reverse iteration!

								Chi_ca_i = 0.0; // no offset => return to original ref.
						}

						if (std::fabs(Chi_ca_i*RAD2DEG) > 90.0)
							break;


						// Simulate ASV trajectory for current control behavior
						/*switch(method){
							case EulerFirstOrder : asv->eulersMethod(asv_state, u_d*P_ca_[j], psi_d + Chi_ca_i, waypoints, Chi_ca_i, cp, guidance_strategy, WP_R_, LOS_LA_DIST_, LOS_KI_);
								break;
							case LinearPrediction : asv->linearPrediction(asv_state, u_d*P_ca_[j], psi_d + Chi_ca_i, waypoints, Chi_ca_i, cp, guidance_strategy, WP_R_, LOS_LA_DIST_, LOS_KI_);
								break;
						}*/

						/*for (int i = 0; i < n_wps; i++){
							std::cout << "waypoint " << i << " " << waypoints.row(i) << std::endl;
						}*/

						asv->linearPrediction(asv_state, u_d*P_ca_[j], psi_d + Chi_ca_i, waypoints, Chi_ca_i, cp, guidance_strategy, WP_R_, LOS_LA_DIST_, LOS_KI_);
						//asv->linearPredictionInger(asv_state, u_d*P_ca_[j], psi_d + Chi_ca_i);

						/*if(Chi_ca_i == 45.0*DEG2RAD)
						{
							std::cout << "X POS= " << asv->m_x[n_samp] << std::endl;
							std::cout << "Y POS= " << asv->m_y[n_samp] << std::endl;			
							std::cout << "PSI= " << asv->m_psi[n_samp] << std::endl;
							std::cout << "U= " << asv->m_u[n_samp] << std::endl;
							std::cout << "V= " << asv->m_v[n_samp] << std::endl;
							std::cout << "R= " << asv->m_y[n_samp] << std::endl;
						}*/

						// Compute worst cost associated with the current control behavior and the corresponding scenarios for each obsbtacle
						cost_i = -1;
						cost_o = 0;
						ik_return_to_path = 0; i_return_to_path = 0;				
						for (int k = 0; k < n_obst; k++){
							HL_(k) = 0;

							for (int l = 0; l < n_obst_branches; l++){
								
								//std::cout << "(bool)SB_0(k)= " << (bool)SB_0(k) << "(bool)CRG_0(k)= " << (bool)CRG_0(k) << "(bool)OTG_0(k)= " << (bool)OTG_0(k) << "(bool)OT_0(k)= " << (bool)OT_0(k) << "(bool)HOT_0(k)= " << (bool)HOT_0(k) << "DIST_0(k)= " << DIST_0(k) << std::endl;
								// (bool)AH_0(k) and (bool)OBS_PASSED_0(k) unused?
								cost_k = costFunction(P_ca_[j], Chi_ca_[i], k, (bool)SB_0(k), (bool)CRG_0(k), (bool)OTG_0(k), (bool)OT_0(k), (bool)HOT_0(k), DIST_0(k), u_d, l, ik_return_to_path, dynamic_obst, static_obst, static_obst_states_, i);
								//std::cout << "SPEED " << P_ca_[j] << " AND OFFSET " << Chi_ca_[i]*RAD2DEG << " HAVE COST " << cost_k << std::endl;
								if(guidance_strategy >= 2 && cp == 0 && Chi_ca_[i] != 0)
									cost_k = cost_k + 0.1*n_cp; // (a small) path deviation penalty

								if(guidance_strategy >= 2 && cp > 0)
									cost_k = cost_k + 0.1*cp; // (a small) path deviation penalty

								// save the worst cost among the branches of this obstacle
								if (cost_k > HL_(k) && OBS_PASSED_0(k)==0) HL_(k) = cost_k;

								// save the overall worst cost for this control behavior
								if (cost_k > cost_i) cost_i = cost_k;

								// save the latest iter at which the ASV can return to its original path
								if (ik_return_to_path > i_return_to_path)
									i_return_to_path = ik_return_to_path;

							}

							// accumulate cost for all obstacles
							cost_o =  cost_o + HL_(k);
						}

						// Save current scenario if cost is lower than that of previously checked controls
						if (cost_i < cost){
							cost = cost_i; 			// Minimizing the overall cost
							u_os_best = P_ca_[j];   // test with 1
							psi_os_best = Chi_ca_[i];   // test with -30*DEG2RAD
							n_psi_os_best = cp+1; 	// number of course offsets
							i_return_to_path_best = i_return_to_path;
							cost_mra = cost;
							std::cout << "Current cost is lower: " << cost << " With course offset: " << psi_os_best*RAD2DEG << std::endl;

							if (i_return_to_path > cp && i_return_to_path < n_samp - pred_step){
								// Simulate ASV trajectory for current control behavior
								/*switch(method){
									case EulerFirstOrder : asv->eulersMethod(asv_state, u_d*P_ca_[j], psi_d, waypoints, 0, i_return_to_path, guidance_strategy, WP_R_, LOS_LA_DIST_, LOS_KI_);
										break;
									case LinearPrediction : asv->linearPrediction(asv_state, u_d*P_ca_[j], psi_d, waypoints, 0, i_return_to_path, guidance_strategy, WP_R_, LOS_LA_DIST_, LOS_KI_);
										break;
								}*/

								asv->linearPrediction(asv_state, u_d*P_ca_[j], psi_d, waypoints, 0, i_return_to_path, guidance_strategy, WP_R_, LOS_LA_DIST_, LOS_KI_);
								//asv->linearPredictionInger(asv_state, u_d*P_ca_[j], psi_d);
							}

							// save the entire optimal trajectory

							/*if (method == EulerFirstOrder){

								// using 10s fixed intervals for DT_=0.5
								int n = 0;
								for (int m = 0; m < n_samp-1; m+=pred_step){
									n = (int) (m/(double)pred_step); //

									x_opt(n) = asv->x[m];
									y_opt(n) = asv->y[m];
								}

							}else{

								x_opt = asv->x;
								y_opt = asv->y;
							}*/

							x_opt = asv->m_x;
							y_opt = asv->m_y;

							//predicted_traj.resize(x_opt.size(), 2);
							//predicted_traj.col(0) << x_opt;
							//predicted_traj.col(1) << y_opt;

							// save the relative hazard level for each obstacle at the optimum
							// highest value indicates which obstacle is considered most dangerous
							for (int k = 0; k < n_obst; k++){
								if (cost_o > 0){
									HL_0(k) = HL_(k)/cost_o;
								} else {
									HL_0(k) = 0;
								}
							}

						}

						// i-th combination of control behavior at t0 and selected future points in time

						//cost_ac = cost_ac + cost_i;  // accumulate cost for scaling

					}

					// i-th combination of control behavior at t0
				}
			}

			// Psi offset blocking: remove when debugging/tuning!!
			if (u_os_best == 0){
				psi_os_best = Chi_ca_last_;
				std::cout << "Chi_ca_last used, since u_os_best is 0!" << std::endl;
			}

			/*
			for (int k = 0; k < n_obst; k++){
				delete(obst_vect[k]);
			}
			*/

			// save current obstacle list
			oldObstacles_.resize(obst_vect.size());
			oldObstacles_ = obst_vect;
			//std::cout << "copy successful, number of obtacles are " << obstacles_.size() << std::endl;


			// Reset all obstacle/filter memory!
			// -- filter can be reset without deleting obstacle, we need obstacle status when filter is off!
			if(false && OBST_FILTER_ON_== 0){ // test! (false = keep obstacle list and reset filter instead)
				for (int k = 0; k < n_obst; k++){
					delete(oldObstacles_[k]);
				}

				oldObstacles_.clear();
			}

			obst_vect.clear();

			P_ca_last_ = u_os_best;
			Chi_ca_last_ = psi_os_best;
			CF_0 = u_os_best * (1 - (std::fabs(RAD2DEG*psi_os_best)/15.0)/8.0); // 6 course offsets possible towards SB/P, 2 factors possible speed reduction

			//colav_status.resize(2,1);
			//colav_status << CF_0, cost; ///cost_ac;

			//obst_status.resize(n_obst, 13);
			//for(int k=0; k < n_obst; k++){
			//	obst_status.row(k) << ID_0(k), SOG_0(k), normalize_angle_360(COG_0(k))*RAD2DEG, PHI_0(k)*RAD2DEG, DIST_0(k), HL_0(k), OBS_PASSED_0(k), AH_0(k), SB_0(k), HOT_0(k), CRG_0(k), OTG_0(k), OT_0(k);
			//}


			std::cout << "_______________" << std::endl;
			std::cout << "cost : " << cost << std::endl;
			std::cout << "course offset : " << Angles::degrees(psi_os_best) << std::endl;
			std::cout << "relative hazard level : " << HL_0 << std::endl;
			std::cout << "control freedom : " << CF_0 << std::endl;
			std::cout << "return to path at iter: " << i_return_to_path_best << std::endl;
			std::cout << "_______________" << std::endl;

			//std::cout << "psi_path = " << psi_path*RAD2DEG << std::endl;
			//std::cout << "psi_path - psi_d = " << std::fabs(psi_path - normalize_angle(psi_d))*RAD2DEG << std::endl;

			if(guidance_strategy <2){
				std::cout << "predicted course offsets: " << n_psi_os_best << std::endl;
			}else{
				std::cout << "using prediction path " << n_psi_os_best << std::endl;
			}
			std::cout << "_________________________________" << std::endl;

			//std::cout << "asv_x : " << x_opt.transpose() << std::endl;
			//std::cout << "asv_y : " << y_opt.transpose() << std::endl;

			//std::cout << "predicted_traj (x, y): " << predicted_traj.transpose() << std::endl;
			//std::cout << "colav_status (CF, cost): " << colav_status.transpose() << std::endl;

			//std::cout << "obst_status: " << std::endl;
			//std::cout << obst_status << std::endl;

		}

	}


	double simulationBasedMpc::costFunction(double P_ca, double Chi_ca, int k, bool SB_0, bool CRG_0, bool OTG_0, bool OT_0, bool HOT_0, double DIST_0, double u_d, int l, int &ik_return_to_path, bool dynamic_obst, bool static_obst, Eigen::Matrix<double,-1,3> static_obst_state, int chi_ca_index){
		// bool AH_0, bool OBS_PASSED_0 unused?
		double dist, dist_to_land, phi, phi_o, psi_o, psi_rel, R, R_ground, C, C_ground, C1, C2, k_coll, d_safe_i, R_c, s_0; // dist_min;
		Eigen::Vector2d d, d_to_land, los, los_inv, v_o, v_s;
		bool mu, OT, SB, HO, CR, OTG, CRG, OTN, HOT, mu_0;
		double d_safe = D_SAFE_;
		double d_close = D_CLOSE_;
		double d_safe_land = D_SAFE_LAND_;
		double H0 = 0;
		double H1 = 0;
		double H2 = 0;
		double cost = 0;
		double t = 0;
		double t0 = 0;
		int n_samp = T_/DT_;
		double k_dchi_p = K_DCHI_P_;
		double k_dchi_sb = K_DCHI_SB_;
		double k_chi_p = K_CHI_P_;
		double k_chi_sb = K_CHI_SB_;
		int j=0; // obstacle step counter
		int ik_H0 = -1, ik_CPA = 0;
		double d_CPA = INFINITY;

		//bool isGeoConstr;                   // no-go zone variable
		double gCost, n_geo_samp, d_geo;    // no-go zone variable
		Eigen::Vector2d p0, p1, v0, v1;     // no-go zone variable

		ik_return_to_path = n_samp;

		for (int i = 0; i < n_samp-1; i+=pred_step){ // using 5s or 10s fixed intervals for DT_=0.5

			if (static_obst && !dynamic_obst){
				t += DT_*pred_step;

<<<<<<< HEAD
=======
				/*
				// dist to land
				d_to_land(0) = static_obst_states(chi_ca_index,1) - asv->m_x[i];
				d_to_land(1) = static_obst_states(chi_ca_index,2) - asv->m_y[i];
				dist_to_land = d_to_land.norm();
				//std::cout << "In COST: asv->m_x " << asv->m_x[i] << ", asv->m_y " << asv->m_y[i] << std::endl;
				//std::cout << "In COST: course offset: " << Angles::degrees(static_obst_states(k,0)) << ", dist_to_land: " << dist_to_land << std::endl;
				*/

				// static_obst_state contains offsets from -95 to +95 so you need to change the indexing chi_ca_index..
				// chi_ca_index = 1 -> left is chi_ca_index, center chi_ca_index+1, right is chi_ca_index+2
				// chi_ca_index = 2 -> left is chi_ca_index+2, center chi_ca_index+3, right is chi_ca_index+4
				// chi_ca_index = 3 -> left is chi_ca_index+4, center chi_ca_index+5, right is chi_ca_index+6
				// etc.
>>>>>>> 07e36c2e
				dist_to_land = static_obst_state(chi_ca_index,1);
				double dist_to_land_left = static_obst_state(chi_ca_index,1);
				double dist_to_land_right = static_obst_state(chi_ca_index,1);
				k = 2;

				R_ground = 0;
				C_ground = 0;
				mu = 0;

				// GROUNDING COST - THEA
				if (dist_to_land <= d_safe_land && dist_to_land != 0.0){
<<<<<<< HEAD
					R_ground = (1/pow(std::fabs(t-t0),0.05))*pow(d_safe_land/dist_to_land,Q_);
					C_ground = static_obst_state(chi_ca_index, 2);
=======
					R_ground = (1/pow(std::fabs(t-t0),0.05))*pow(d_safe_land/dist_to_land + d_safe_land/k/dist_to_land_left + d_safe_land/k/dist_to_land_right,Q_);
					C_ground = static_obst_state(chi_ca_index, 2);//grounding_cost_value; //course_offset_cost*pow((v_s).norm(),2);
					//std::cout << "Total grounding cost: " << R_ground*C_ground << " dist_to_land " << dist_to_land << " C_ground " << C_ground << std::endl;
>>>>>>> 07e36c2e
				}
				H0 = C_ground*R_ground;

				if (H0 > H1){
					H1 = H0;  // Maximizing the cost with regards to time
					// save and pass on this iteration (i) for return path prediction???
				}

				// iteration (i) at which the ASV can return to path without colliding with obstacle k
				if (H0 > 0) {
					ik_H0 = i; // save iter at which there is a hazard
					ik_return_to_path = n_samp; // reset the possible return iter
				}else if (i == ik_H0+1){
					ik_return_to_path = i; //the next iter without hazard indicates a possible return time
				}

				if (ik_CPA > ik_return_to_path )
					ik_return_to_path = ik_CPA+1;

				H2 = K_P_*pow(1-P_ca,2) + sqrChi(Chi_ca, k_chi_p, k_chi_sb) + deltaP(P_ca) + deltaChi(Chi_ca, k_dchi_p, k_dchi_sb);

				//std::cout << "H1: " << H1 << ", H0: " << H0 << ", Cost: " << H1 + 0.1*H2 << ", R_ground: " << R_ground << ", dist_to_land: " << dist_to_land << ", Course offset: " << Angles::degrees(static_obst_states(chi_ca_index,0)) << std::endl;
				
				
				cost =  H1 + 0.1*H2;

				return cost;
				
			}else{

				j= (int) (i/(double)pred_step); // synchronize asv and obstacle prediction steps
				// link index 'l' with the correct obstacle branch prediction vector
				if (n_obst_branches>1){
					obst_vect[k]->psi_ = obst_vect[k]->psi_br(l);
					obst_vect[k]->x_[j] = obst_vect[k]->x_m(j,l);
					obst_vect[k]->y_[j] = obst_vect[k]->y_m(j,l);
					obst_vect[k]->u_[j] = obst_vect[k]->u_m(j,l);
					obst_vect[k]->v_[j] = obst_vect[k]->v_m(j,l);
				}

				//t += DT_;
				t += DT_*pred_step;

				d(0) = obst_vect[k]->x_[j] - asv->m_x[i];
				d(1) = obst_vect[k]->y_[j] - asv->m_y[i];
				dist = d.norm();
				//std::cout << "OUTSIDE: dist " << dist << std::endl;

				// dist to land
				// d_to_land(0) = static_obst_states(chi_ca_index,1) - asv->m_x[i];
				// d_to_land(1) = static_obst_states(chi_ca_index,2) - asv->m_y[i];
				// dist_to_land = d_to_land.norm();
				dist_to_land = static_obst_state(chi_ca_index,1);
				//std::cout << "Distance to land " << dist_to_land << std::endl;

				// compute d_CPA and t_CPA
				if (dist < d_CPA ){
					d_CPA = dist;
					ik_CPA = i;
				}

				R = 0; R_c = 0; R_ground = 0;
				C = 0; C1 = 0; C2 = 0; C_ground = 0;
				mu = 0;
				gCost = 0;

				if (dist < d_close){

					v_o(0) = obst_vect[k]->u_[j];
					v_o(1) = obst_vect[k]->v_[j];
					rot2d(obst_vect[k]->psi_,v_o);

					v_s(0) = asv->m_u[i];
					v_s(1) = asv->m_v[i];
					rot2d(asv->m_psi[i],v_s);

					psi_o = obst_vect[k]->psi_;
					psi_o = normalize_angle(psi_o); // already normalized!

					phi = atan2(d(1),d(0)) - asv->m_psi[i];
					phi = normalize_angle(phi);

					psi_rel = psi_o - asv->m_psi[i];
					psi_rel = normalize_angle(psi_rel); // change to angle_diff?
					//psi_rel = angle_diff(asv->m_psi[i], psi_o); // normalized

					los = d/dist;
					los_inv = -d/dist;

					// Calculating d_safe: bug fix: *DEG2RAD applied where missing!

					d_safe_i = d_safe + obst_vect[k]->getL()/2; // obstacle size determines init d_safe

					if (phi < PHI_AH_*DEG2RAD){ // obst ahead
						d_safe_i = d_safe + asv->getL()/2;
					}else if (phi > PHI_OT_*DEG2RAD){ // obst behind
						d_safe_i = 0.5*d_safe + asv->getL()/2;
					}else{
						d_safe_i = d_safe + asv->getW()/2;
					}

					phi_o = atan2(-d(1),-d(0)) - obst_vect[k]->psi_;
					phi_o = normalize_angle(phi_o);


					if (phi_o < PHI_AH_*DEG2RAD){ // ship ahead
						d_safe_i += d_safe + obst_vect[k]->getL()/2; // d_safe +
					}else if(phi_o > PHI_OT_*DEG2RAD){ // ship behind
						d_safe_i += 0.5*d_safe + obst_vect[k]->getL()/2; // 0.5*d_safe +
					}else{
						d_safe_i += d_safe + obst_vect[k]->getW()/2; //d_safe +
					}

					if (v_s.dot(v_o) > cos(PHI_OT_*DEG2RAD)*v_s.norm()*v_o.norm() && v_s.norm() > v_o.norm()){
						d_safe_i = d_safe + asv->getL()/2 + obst_vect[k]->getL()/2;
					}

					// Overtaken by obstacle
					OT = v_s.dot(v_o) > cos(PHI_OT_*DEG2RAD)*v_s.norm()*v_o.norm()
							&& v_s.norm() < v_o.norm();

					// Obstacle on starboard side
					SB = phi >= 0; // ENU: < 0, NED (MR): >= 0

					// Obstacle Head-on
					HO = v_o.norm() > 0.25 //0.05?
							&& v_s.dot(v_o) < -cos(PHI_HO_*DEG2RAD)*v_s.norm()*v_o.norm()
							&& v_s.dot(los) > cos(PHI_AH_*DEG2RAD)*v_s.norm();

					// Crossing situation: obstacle crossed!
					CR = v_o.norm() > 0.25 //0.05?
						&& v_s.dot(v_o) < cos(PHI_CR_*DEG2RAD)*v_s.norm()*v_o.norm()
						&& v_s.dot(los) > cos(112.5*DEG2RAD)*v_s.norm();
						//&& ( psi_rel > 0 ); // (ENU: > 0, NED: < 0) CR off when asv has right of way + fix for SB/P switches

					// Cost for violating no-go zone
					// if (isGeoConstr && (t<T_stat_)){
					//      p0 << asv->m_y[i], asv->m_x[i];
					//      d_geo = dist2staticObst(p0, v0, v1);
					//      gCost = (1/pow(std::fabs(t-t0),P_))*pow(D_SAFE_/d_geo,Q_);
					//     }


					// Transition - Overtaking obstacle
					//OTG = OTG_0 && SB; // test -- P only!
					//OTG = OTG_0 && !SB; //  test -- SB only!
					if (SB_0 && gCost == 0) OTG = OTG_0 && !SB; // prioritize SB
					if (!SB_0 && gCost == 0) OTG = OTG_0 && SB; // prioritize Port

					// Transition - Overtaken obstacle
					//OTN = OT_0 && SB; // test -- P only!
					//OTN = OT_0 && !SB; //  test -- SB only!
					if (SB_0) OTN = OT_0 && !SB; // prioritize SB
					if (!SB_0) OTN = OT_0 && SB; // prioritize Port


					// Transition - crossing obstacle
					CRG = CRG_0 && SB_0 && SB
						&& Chi_ca - Chi_ca_last_ < 0; // a move to port (ENU: > 0, NED (MR): < 0 )


					// Transition - head-on maneuver in progress
					HOT = HOT_0 && (SB) && !CRG; // (SB || CR) ?


					mu = ( SB && HO ) || ( SB && CR && !OT ); // COLREGs according to Johansen
					mu_0 = CRG || OTG || OTN || HOT; // COLREGs transition according to Giorgio

					R_c = KAPPA_TC_; // use Kappa or adapt computation


					// obstacle size determines d_safe
					d_safe_i = D_SAFE_ + obst_vect[k]->getL()/2; // override d_safe_i computed above
					
					if (dist <= d_safe_i){ // changed from < to <=
						//std::cout << "INSIDE: dist, safe distance " << dist << ", " << d_safe_i << std::endl;

						if (dist < 1) dist=1; // safe numerics!
						R = (1/pow(std::fabs(t-t0),P_))*pow(d_safe_i/dist,Q_);
						k_coll = K_COLL_*asv->getL()*obst_vect[k]->getL(); // L-influence!
						//k_coll = K_COLL_; // test: fixed penalty!
						C = k_coll*pow((v_s-v_o).norm(),2);  // relative velocity
						
						if (DIST_0 < d_safe_i){
							R = (1/pow(fabs(t-t0),P_))*pow(d_safe_i/dist,Q_*10);
							k_coll = 10*K_COLL_*asv->getL()*obst_vect[k]->getL(); // L-influence!

							s_0 = fabs(u_d - v_o.norm()) + 1.0; // 1.0 ensures ||v_s||<||v_o||
							if (HOT_0 || CRG_0 || OTG_0 || OT_0){
								C1 = k_coll*(1.0/pow(v_s.norm() - (v_o.norm()+s_0),2));//speed
								C2 = 100*k_coll*(1.0/pow(1.0 + RAD2DEG*psi_rel,2)); // relative course
								C = C1 + C2;
							}

							R_c = 100*KAPPA_TC_;
						}
					}
					// GROUNDING COST - THEA
					if (dist_to_land <= d_safe_land && dist_to_land != 0.0){
						R_ground = (1/pow(std::fabs(t-t0),0.05))*pow(d_safe_land/dist_to_land,Q_);
						C_ground = static_obst_state(chi_ca_index, 2); //grounding_cost_value; //course_offset_cost*pow((v_s).norm(),2);
						//std::cout << "Total grounding cost: " << R_ground*C_ground << " dist_to_land " << dist_to_land << " C_ground " << C_ground << std::endl;
					}
				}
				// HAZARD
				if ( obst_vect[k]->durationLost>pred_step ){
					//H0 = (2*DT_*pred_step/obst_vect[k]->durationLost)*C*R + KAPPA_*mu + R_c*mu_0;
					H0 = (2*DT_*pred_step/obst_vect[k]->durationLost)*C*R + C_ground*R_ground + KAPPA_*mu + R_c*mu_0;
				}else{
					//H0 = C*R + KAPPA_*mu + R_c*mu_0;
					H0 = C*R + C_ground*R_ground + KAPPA_*mu + R_c*mu_0;
				}
				//std::cout << " C_ground: " << C_ground << " R_ground: " << R_ground << std::endl;

				if (H0 > H1){
					H1 = H0;  // Maximizing the cost with regards to time
					// save and pass on this iteration (i) for return path prediction???
				}

				// iteration (i) at which the ASV can return to path without colliding with obstacle k
				if (H0 > 0) {
					ik_H0 = i; // save iter at which there is a hazard
					ik_return_to_path = n_samp; // reset the possible return iter
				}else if (i == ik_H0+1){
					ik_return_to_path = i; //the next iter without hazard indicates a possible return time
				}

				if (ik_CPA > ik_return_to_path )
					ik_return_to_path = ik_CPA+1;
			}
			
		}


		// Use symmetric control cost when overtaking to prioritize current side
		if ( (OTG_0 || OT_0) && (DIST_0 > D_SAFE_) ){
			k_dchi_p = K_DCHI_SB_;
			k_chi_p = K_CHI_SB_;

		}

		// f(P,delta) term that influences the priority of keeping nominal speed and course
		H2 = K_P_*pow(1-P_ca,2) + sqrChi(Chi_ca, k_chi_p, k_chi_sb) + deltaP(P_ca) + deltaChi(Chi_ca, k_dchi_p, k_dchi_sb);
		//H2 = K_P_*(1-P_ca) + K_CHI_*pow(Chi_ca,2) + deltaP(P_ca) + deltaChi(Chi_ca);

		cost =  H1 + H2;

		//std::cout << "Hazard Total H1: " << H1 << std::endl;
		//std::cout << "CostFunction: " << cost << std::endl;

		return cost;
	}

	double simulationBasedMpc::deltaP(double P_ca){
		//return K_DP_*fabs(P_ca_last_ - P_ca);
		return K_DP_*pow(P_ca_last_ - P_ca,2);
	}


	double simulationBasedMpc::deltaChi(double Chi_ca, double k_dchi_p, double k_dchi_sb){
		double dChi = Chi_ca - Chi_ca_last_;
		if (dChi < 0){ 		// ENU: > 0, NED (MR): < 0
			return k_dchi_p*pow(dChi,2); // K_DCHI_P_
		}else if (dChi > 0){ 	// ENU: < 0, NED (MR): > 0
			return k_dchi_sb*pow(dChi,2); // _SB_
		}else{
			return 0;
		}
	}

	double simulationBasedMpc::sqrChi(double Chi_ca, double k_chi_p, double k_chi_sb){
		double dChi = Chi_ca - Chi_ca_last_;
		if ( dChi < 0 ){  	// ENU: > 0, NED (MR): < 0
			return k_chi_p*pow(Chi_ca,2); 	// _P_
		}else{
			return k_chi_sb*pow(Chi_ca,2);	// _SB_
		}
	}


	void simulationBasedMpc::rot2d(double yaw, Eigen::Vector2d &res){
		Eigen::Matrix2d R;
		R << cos(yaw), -sin(yaw),
			sin(yaw), cos(yaw);
		res = R*res;
	}

	// Normalize angle, option 1
	inline double simulationBasedMpc::normalize_angle(double angle)
	{
		while(angle <= -M_PI) angle += 2*M_PI;
		while (angle > M_PI) angle -= 2*M_PI;
		return angle;
	}

	inline double simulationBasedMpc::normalize_angle_360(double angle){
		angle = fmod(angle,2*M_PI);
		if (angle < 0)
		angle += 2*M_PI;
		return angle;
	}

	inline double simulationBasedMpc::angle_diff(double a,double b){
		double dif = fmod(b - a + M_PI,2*M_PI);
		if (dif < 0)
			dif += 2*M_PI;
		return dif - M_PI;
	}

	int simulationBasedMpc::orientation(Eigen::Vector2d p, Eigen::Vector2d q, Eigen::Vector2d r)
	{
		int val = (q[1] - p[1]) * (r[0] - q[0]) - (q[0] - p[0]) * (r[1] - q[1]);

		if (val == 0) return 0; // colinear
		return val > 0 ? 1: 2; // clock or counterclock wize
	}

	bool simulationBasedMpc::onSegment(Eigen::Vector2d p, Eigen::Vector2d q, Eigen::Vector2d r)
	{
		if (q[0] <= std::max(p[0], r[0]) && q[0] >= std::min(p[0], r[0]) &&
			q[1] <= std::max(p[1], r[1]) && q[1] >= std::min(p[1], r[1]))
			return true;
		return false;
	}

	bool simulationBasedMpc::doIntersect(Eigen::Vector2d p1, Eigen::Vector2d q1, Eigen::Vector2d p2, Eigen::Vector2d q2)
	{
		// Find the four orientations needed for general and
		// special cases
		int o1 = orientation(p1, q1, p2);
		int o2 = orientation(p1, q1, q2);
		int o3 = orientation(p2, q2, p1);
		int o4 = orientation(p2, q2, q1);

		// General case
		if (o1 != o2 && o3 != o4)
			return true;

		// Special Cases
		// p1, q1 and p2 are colinear and p2 lies on segment p1q1
		if (o1 == 0 && onSegment(p1, p2, q1)) return true;

		// p1, q1 and q2 are colinear and q2 lies on segment p1q1
		if (o2 == 0 && onSegment(p1, q2, q1)) return true;

		// p2, q2 and p1 are colinear and p1 lies on segment p2q2
		if (o3 == 0 && onSegment(p2, p1, q2)) return true;

		// p2, q2 and q1 are colinear and q1 lies on segment p2q2
		if (o4 == 0 && onSegment(p2, q1, q2)) return true;

		return false; // Doesn't fall in any of the above cases
	}

	double simulationBasedMpc::distPoint2line(Eigen::Vector2d p1, Eigen::Vector2d q1, Eigen::Vector2d q2)
	{   Eigen::Vector3d a;
		Eigen::Vector3d b;
		a << (q1 - q2), 0;
		b << (p1 - q2), 0;

		Eigen::Vector3d c = a.cross(b);
		double d = c.norm()/a.norm();
		return d;
	}

	bool simulationBasedMpc::isBehind(Eigen::Vector2d p1, Eigen::Vector2d v1, Eigen::Vector2d v2, double dist2Line)
	{
		Eigen::Vector2d n, n1;
		n = v2 - v1;
		n1 << -n[1], n[0];
		n = n1/n1.norm()*dist2Line;

		if (onSegment(v1+n, p1, v2+n)) return true;
		return false;
	}

	double simulationBasedMpc::dist2staticObst(Eigen::Vector2d p1, Eigen::Vector2d v1, Eigen::Vector2d v2){
		double d2line = distPoint2line(p1, v1, v2);
		if (isBehind(p1, v1, v2, d2line) || isBehind(p1, v2, v1, d2line)) return d2line;
		else return std::min((v1-p1).norm(),(v2-p1).norm());
	}

	// Normalize angle, option 2 - requires math.h
	/*inline double simulationBasedMpc::normalize_angle(double angle)
	{
		angle = fmod(angle + PI, 2*PI);
		if (angle < 0) angle += 2*PI;
		return angle -  PI;
	}*/

	double simulationBasedMpc::getT(){
		return T_;
	}

	double simulationBasedMpc::getDt(){
		return DT_;
	}

	double simulationBasedMpc::getT_stat(){
		return T_stat_;
	}

	double simulationBasedMpc::getP(){
		return P_;
	}

	double simulationBasedMpc::getQ(){
		return Q_;
	}

	double simulationBasedMpc::getDClose(){
		return D_CLOSE_;
	}

	double simulationBasedMpc::getDSafe(){
		return D_SAFE_;
	}

	double simulationBasedMpc::getKColl(){
		return K_COLL_;
	}

	double simulationBasedMpc::getPhiAH(){
		return PHI_AH_;
	}

	double simulationBasedMpc::getPhiOT(){
		return PHI_OT_;
	}

	double simulationBasedMpc::getPhiHO(){
		return PHI_HO_;
	}

	double simulationBasedMpc::getPhiCR(){
		return PHI_CR_;
	}

	double simulationBasedMpc::getKappa(){
		return KAPPA_;
	}

	double simulationBasedMpc::getKappaTC(){
		return KAPPA_TC_;
	}

	double simulationBasedMpc::getKP(){
		return K_P_;
	}

	double simulationBasedMpc::getKdP(){
		return K_DP_;
	}

	double simulationBasedMpc::getKChi(){
		return K_CHI_;
	}

	double simulationBasedMpc::getKdChiSB(){
		return K_DCHI_SB_;
	}

	double simulationBasedMpc::getKdChiP(){
		return K_DCHI_P_;
	}

	Eigen::VectorXd simulationBasedMpc::getChiCA(){
		return Chi_ca_*RAD2DEG;
	}

	Eigen::VectorXd simulationBasedMpc::getPCA(){
		return P_ca_;
	}

	double simulationBasedMpc::getKChiSB(){
		return K_CHI_SB_;
	}

	double simulationBasedMpc::getKChiP(){
		return K_CHI_P_;
	}

	double simulationBasedMpc::getDInit(){
		return D_INIT_;
	}

	double simulationBasedMpc::getG(){
			return G_;
	}

	int simulationBasedMpc::getObstFilterStatus(){
		return OBST_FILTER_ON_;
	}

	double simulationBasedMpc::getTLostLimit(){
		return T_LOST_LIMIT_;
	}

	double simulationBasedMpc::getTTrackedLimit(){
		return T_TRACKED_LIMIT_;
	}

	int simulationBasedMpc::getGuidanceStrategy(){
		return GUIDANCE_STRATEGY_;
	}

	double simulationBasedMpc::getWpR(){
		return WP_R_;
	}

	double simulationBasedMpc::getLosLaDist(){
		return LOS_LA_DIST_;
	}

	double simulationBasedMpc::getLosKi(){
		return LOS_KI_;
	}





	/***************************************************************************//*
	* Set methods
	*******************************************************************************/

	// Todo: Add validity checks for the set functions
	//void simulationBasedMpc::setT(double T){

		// NOT ALLOWED ONLINE, unless all necessary updates for the ASV and obstacles are made.
		// since we now save/manage an obstacle list and adapt steps in prediction trajectories,
		// lots of updates are needed each time T_ and dt_ is changed

		/*
		int n_samp;

		if(T>60.0){
			T_ = T;

			// resize ASV prediction vector using T_/DT_
			n_samp = T_/DT_;
			asv->x.resize(n_samp);
			asv->y.resize(n_samp);
			asv->psi.resize(n_samp);
			asv->u.resize(n_samp);
			asv->v.resize(n_samp);
			asv->r.resize(n_samp);

			// set T_ and n_samp_ in ASV
			asv->setT(T);
			asv->setNsamp(n_samp);
		}
		*/
	//}

	//void simulationBasedMpc::setDt(double dt){

		// NOT ALLOWED ONLINE, unless all necessary updates for the ASV and obstacles are made.
		// since we now save/manage an obstacle list and adapt steps in prediction trajectories,
		// lots of updates are needed each time T_ and dt_ is changed

		/*
		int n_samp;

		if(dt>0.0){
			DT_ = dt;

			// resize ASV prediction vector using T_/DT_
			n_samp = T_/DT_;
			asv->x.resize(n_samp);
			asv->y.resize(n_samp);
			asv->psi.resize(n_samp);
			asv->u.resize(n_samp);
			asv->v.resize(n_samp);
			asv->r.resize(n_samp);

			// set DT_ and n_samp_ in ASV
			asv->setDT(DT_);
			asv->setNsamp(n_samp);
		}
		*/
	//}

	// Todo: Add validity checks + possibly vector resizing
	void simulationBasedMpc::setT_stat(double T_stat){
		T_stat_ = T_stat;
	}

	void simulationBasedMpc::setP(double p){
		if(p>0.0) P_ = p;
	}

	void simulationBasedMpc::setQ(double q){
		if(q>0.0) Q_ = q;
	}

	void simulationBasedMpc::setDClose(double d_close){
		if(d_close>D_SAFE_) D_CLOSE_ = d_close;
	}

	void simulationBasedMpc::setDSafe(double d_safe){
		if(d_safe>20.0) D_SAFE_ = d_safe;
	}

	void simulationBasedMpc::setKColl(double k_coll){
		if(k_coll>0.0) K_COLL_ = k_coll;
	}

	void simulationBasedMpc::setPhiAH(double phi_AH){
		PHI_AH_ = phi_AH;
	}

	void simulationBasedMpc::setPhiOT(double phi_OT){
		PHI_OT_ = phi_OT;
	}

	void simulationBasedMpc::setPhiHO(double phi_HO){
		PHI_HO_ = phi_HO;
	}

	void simulationBasedMpc::setPhiCR(double phi_CR){
		PHI_CR_ = phi_CR;
	}

	void simulationBasedMpc::setKappa(double kappa){
		if(kappa>0.0) KAPPA_ = kappa;
	}

	void simulationBasedMpc::setKappaTC(double kappa_tc){
		if(kappa_tc>0.0) KAPPA_TC_ = kappa_tc;
	}

	void simulationBasedMpc::setKP(double K_P){
		if(K_P>0.0) K_P_ = K_P;
	}

	void simulationBasedMpc::setKdP(double K_dP){
		if(K_dP>0.0 && K_dP<1) K_DP_ = K_dP;
	}

	void simulationBasedMpc::setKChi(double K_Chi){
		if(K_Chi>0.0) K_CHI_ = K_Chi;
	}

	void simulationBasedMpc::setKdChiSB(double K_dChi_SB){
		if(K_dChi_SB>0.0 && K_dChi_SB<1) K_DCHI_SB_ = K_dChi_SB;
	}

	void simulationBasedMpc::setKdChiP(double K_dChi_P){
		if(K_dChi_P>0.0 && K_dChi_P <1) K_DCHI_P_ = K_dChi_P;
	}

	void simulationBasedMpc::setChiCA(Eigen::VectorXd Chi_ca){
		Chi_ca_.resize(Chi_ca.size());
		Chi_ca_ = Chi_ca*DEG2RAD;
	}

	void simulationBasedMpc::setPCA(Eigen::VectorXd P_ca){
		P_ca_.resize(P_ca.size());
		P_ca_ = P_ca;
	}

	void simulationBasedMpc::setKChiSB(double K_Chi_SB){
		if(K_Chi_SB>0.0) K_CHI_SB_ = K_Chi_SB;
	}

	void simulationBasedMpc::setKChiP(double K_Chi_P){
		if(K_Chi_P>0.0) K_CHI_P_ = K_Chi_P;
	}

	void simulationBasedMpc::setDInit(double D_Init){
		if(D_Init>D_SAFE_) D_INIT_ = D_Init;
	}

	void simulationBasedMpc::setTLostLimit(double tLostLimit){
		T_LOST_LIMIT_ = tLostLimit;
	}

	void simulationBasedMpc::setTTrackedLimit(double tTrackedLimit){
		T_TRACKED_LIMIT_ = tTrackedLimit;
	}

	void simulationBasedMpc::setObstFilterStatus(int obst_filter_on){
		OBST_FILTER_ON_ = obst_filter_on; // should be done at low speed?
	}

	void simulationBasedMpc::setGuidanceStrategy(int guidance_strategy){
		GUIDANCE_STRATEGY_ = guidance_strategy;
	}

	void simulationBasedMpc::setWpR(double wp_radius){
		WP_R_ = wp_radius;
	}

	void simulationBasedMpc::setLosLaDist(double los_la_d){
		LOS_LA_DIST_ = los_la_d;
	}

	void simulationBasedMpc::setLosKi(double los_ki){
		LOS_KI_ = los_ki;
	}

	void simulationBasedMpc::setAngRange(double ang_range){
		ang_range_ = ang_range;
	}

	void simulationBasedMpc::setGran(double gran){
		granularity_ = gran;
	}

	void simulationBasedMpc::setG(double G){
    //if (G > 0)
    G_ = G;
	}

  }
}
<|MERGE_RESOLUTION|>--- conflicted
+++ resolved
@@ -1003,23 +1003,11 @@
 			if (static_obst && !dynamic_obst){
 				t += DT_*pred_step;
 
-<<<<<<< HEAD
-=======
-				/*
-				// dist to land
-				d_to_land(0) = static_obst_states(chi_ca_index,1) - asv->m_x[i];
-				d_to_land(1) = static_obst_states(chi_ca_index,2) - asv->m_y[i];
-				dist_to_land = d_to_land.norm();
-				//std::cout << "In COST: asv->m_x " << asv->m_x[i] << ", asv->m_y " << asv->m_y[i] << std::endl;
-				//std::cout << "In COST: course offset: " << Angles::degrees(static_obst_states(k,0)) << ", dist_to_land: " << dist_to_land << std::endl;
-				*/
-
 				// static_obst_state contains offsets from -95 to +95 so you need to change the indexing chi_ca_index..
 				// chi_ca_index = 1 -> left is chi_ca_index, center chi_ca_index+1, right is chi_ca_index+2
 				// chi_ca_index = 2 -> left is chi_ca_index+2, center chi_ca_index+3, right is chi_ca_index+4
 				// chi_ca_index = 3 -> left is chi_ca_index+4, center chi_ca_index+5, right is chi_ca_index+6
 				// etc.
->>>>>>> 07e36c2e
 				dist_to_land = static_obst_state(chi_ca_index,1);
 				double dist_to_land_left = static_obst_state(chi_ca_index,1);
 				double dist_to_land_right = static_obst_state(chi_ca_index,1);
@@ -1031,14 +1019,9 @@
 
 				// GROUNDING COST - THEA
 				if (dist_to_land <= d_safe_land && dist_to_land != 0.0){
-<<<<<<< HEAD
-					R_ground = (1/pow(std::fabs(t-t0),0.05))*pow(d_safe_land/dist_to_land,Q_);
-					C_ground = static_obst_state(chi_ca_index, 2);
-=======
 					R_ground = (1/pow(std::fabs(t-t0),0.05))*pow(d_safe_land/dist_to_land + d_safe_land/k/dist_to_land_left + d_safe_land/k/dist_to_land_right,Q_);
 					C_ground = static_obst_state(chi_ca_index, 2);//grounding_cost_value; //course_offset_cost*pow((v_s).norm(),2);
 					//std::cout << "Total grounding cost: " << R_ground*C_ground << " dist_to_land " << dist_to_land << " C_ground " << C_ground << std::endl;
->>>>>>> 07e36c2e
 				}
 				H0 = C_ground*R_ground;
 
