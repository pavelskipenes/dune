--- conflicted
+++ resolved
@@ -28,11 +28,7 @@
 //***************************************************************************
 // Automatically generated.                                                 *
 //***************************************************************************
-<<<<<<< HEAD
-// IMC XML MD5: 71d10281f7021f2c8a74ac9846be925b                            *
-=======
-// IMC XML MD5: 2a5f30dbbf2c8bf48b108c920bd86353                            *
->>>>>>> 26ef5d27
+// IMC XML MD5: bd256527da3a36707af54bca6d01ac1d                            *
 //***************************************************************************
 
 #ifndef DUNE_IMC_DEFINITIONS_HPP_INCLUDED_
@@ -25692,45 +25688,16 @@
       fieldsToJSON(std::ostream& os__, unsigned nindent__) const;
     };
 
-<<<<<<< HEAD
     //! Power.
     class Power: public Message
     {
     public:
       //! Value.
       fp64_t value;
-=======
-    //! Home Position.
-    class HomePosition: public Message
-    {
-    public:
-      //! Action on the vehicle home position.
-      enum ActiononthevehiclehomepositionEnum
-      {
-        //! Set.
-        OP_SET = 1,
-        //! Report.
-        OP_REPORT = 2
-      };
-
-      //! Action on the vehicle home position.
-      uint8_t op;
-      //! Latitude (WGS-84).
-      fp64_t lat;
-      //! Longitude (WGS-84).
-      fp64_t lon;
-      //! Height (WGS-84).
-      fp32_t height;
-      //! Depth.
-      fp32_t depth;
-      //! Altitude.
-      fp32_t alt;
->>>>>>> 26ef5d27
-
-      static uint16_t
-      getIdStatic(void)
-      {
-<<<<<<< HEAD
+
+      static uint16_t
+      getIdStatic(void)
+      {
         return 910;
       }
 
@@ -25740,61 +25707,41 @@
       clone(void) const
       {
         return new Power(*this);
-=======
-        return 909;
-      }
-
-      HomePosition(void);
-
-      HomePosition*
-      clone(void) const
-      {
-        return new HomePosition(*this);
->>>>>>> 26ef5d27
-      }
-
-      void
-      clear(void);
-
-      bool
-      fieldsEqual(const Message& msg__) const;
-
-      int
-      validate(void) const;
-
-      uint8_t*
-      serializeFields(uint8_t* bfr__) const;
-
-      uint16_t
-      deserializeFields(const uint8_t* bfr__, uint16_t size__);
-
-      uint16_t
-      reverseDeserializeFields(const uint8_t* bfr__, uint16_t size__);
-
-      uint16_t
-      getId(void) const
-      {
-<<<<<<< HEAD
+      }
+
+      void
+      clear(void);
+
+      bool
+      fieldsEqual(const Message& msg__) const;
+
+      int
+      validate(void) const;
+
+      uint8_t*
+      serializeFields(uint8_t* bfr__) const;
+
+      uint16_t
+      deserializeFields(const uint8_t* bfr__, uint16_t size__);
+
+      uint16_t
+      reverseDeserializeFields(const uint8_t* bfr__, uint16_t size__);
+
+      uint16_t
+      getId(void) const
+      {
         return Power::getIdStatic();
-=======
-        return HomePosition::getIdStatic();
->>>>>>> 26ef5d27
-      }
-
-      const char*
-      getName(void) const
-      {
-<<<<<<< HEAD
+      }
+
+      const char*
+      getName(void) const
+      {
         return "Power";
-=======
-        return "HomePosition";
->>>>>>> 26ef5d27
-      }
-
-      unsigned
-      getFixedSerializationSize(void) const
-      {
-<<<<<<< HEAD
+      }
+
+      unsigned
+      getFixedSerializationSize(void) const
+      {
         return 8;
       }
 
@@ -26082,9 +26029,6 @@
       getVariableSerializationSize(void) const
       {
         return IMC::getSerializationSize(direction);
-=======
-        return 29;
->>>>>>> 26ef5d27
       }
 
       void
