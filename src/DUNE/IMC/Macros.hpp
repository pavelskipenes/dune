--- conflicted
+++ resolved
@@ -28,11 +28,7 @@
 //***************************************************************************
 // Automatically generated.                                                 *
 //***************************************************************************
-<<<<<<< HEAD
-// IMC XML MD5: 71d10281f7021f2c8a74ac9846be925b                            *
-=======
-// IMC XML MD5: 2a5f30dbbf2c8bf48b108c920bd86353                            *
->>>>>>> 26ef5d27
+// IMC XML MD5: bd256527da3a36707af54bca6d01ac1d                            *
 //***************************************************************************
 
 #ifndef DUNE_IMC_MACROS_HPP_INCLUDED_
@@ -672,7 +668,6 @@
 #define DUNE_IMC_COMPASSHEADING 909
 //! TotalMagIntensity identification number.
 #define DUNE_IMC_TOTALMAGINTENSITY 2006
-<<<<<<< HEAD
 //! Power identification number.
 #define DUNE_IMC_POWER 910
 //! EstimatedFreq identification number.
@@ -683,9 +678,5 @@
 #define DUNE_IMC_VESSELWIND 913
 //! RelativeWind identification number.
 #define DUNE_IMC_RELATIVEWIND 914
-=======
-//! HomePosition identification number.
-#define DUNE_IMC_HOMEPOSITION 909
->>>>>>> 26ef5d27
 
 #endif