//***************************************************************************
// Copyright 2007-2017 Universidade do Porto - Faculdade de Engenharia      *
// Laboratório de Sistemas e Tecnologia Subaquática (LSTS)                  *
//***************************************************************************
// This file is part of DUNE: Unified Navigation Environment.               *
//                                                                          *
// Commercial Licence Usage                                                 *
// Licencees holding valid commercial DUNE licences may use this file in    *
// accordance with the commercial licence agreement provided with the       *
// Software or, alternatively, in accordance with the terms contained in a  *
// written agreement between you and Faculdade de Engenharia da             *
// Universidade do Porto. For licensing terms, conditions, and further      *
// information contact lsts@fe.up.pt.                                       *
//                                                                          *
// Modified European Union Public Licence - EUPL v.1.1 Usage                *
// Alternatively, this file may be used under the terms of the Modified     *
// EUPL, Version 1.1 only (the "Licence"), appearing in the file LICENCE.md *
// included in the packaging of this file. You may not use this work        *
// except in compliance with the Licence. Unless required by applicable     *
// law or agreed to in writing, software distributed under the Licence is   *
// distributed on an "AS IS" basis, WITHOUT WARRANTIES OR CONDITIONS OF     *
// ANY KIND, either express or implied. See the Licence for the specific    *
// language governing permissions and limitations at                        *
// https://github.com/LSTS/dune/blob/master/LICENCE.md and                  *
// http://ec.europa.eu/idabc/eupl.html.                                     *
//***************************************************************************
// Author: Ricardo Martins                                                  *
//***************************************************************************
// Automatically generated.                                                 *
//***************************************************************************
<<<<<<< HEAD
// IMC XML MD5: 1fea102982a7b159f5ecc8e021e68e7c                            *
=======
// IMC XML MD5: dee1a07b7cf71aaf7780595f5272a1ad                            *
>>>>>>> 09387b6c
//***************************************************************************

#ifndef DUNE_IMC_CONSTANTS_HPP_INCLUDED_
#define DUNE_IMC_CONSTANTS_HPP_INCLUDED_

//! IMC version string.
#define DUNE_IMC_CONST_VERSION "5.4.11"
//! Git repository information.
<<<<<<< HEAD
#define DUNE_IMC_CONST_GIT_INFO "2017-06-05 7e02089  (HEAD -> feature/mvplanner, origin/feature/mvplanner)"
//! MD5 sum of XML specification file.
#define DUNE_IMC_CONST_MD5 "1fea102982a7b159f5ecc8e021e68e7c"
=======
#define DUNE_IMC_CONST_GIT_INFO "2017-07-06 2169488  (HEAD -> mission/rep17, origin/mission/rep17)"
//! MD5 sum of XML specification file.
#define DUNE_IMC_CONST_MD5 "dee1a07b7cf71aaf7780595f5272a1ad"
>>>>>>> 09387b6c
//! Synchronization number.
#define DUNE_IMC_CONST_SYNC 0xFE54
//! Reversed synchronization number.
#define DUNE_IMC_CONST_SYNC_REV 0x54FE
//! Size of the header in bytes.
#define DUNE_IMC_CONST_HEADER_SIZE 20
//! Size of the footer in bytes.
#define DUNE_IMC_CONST_FOOTER_SIZE 2
//! Identification number of the null message.
#define DUNE_IMC_CONST_NULL_ID 65535
//! Maximum message data size.
#define DUNE_IMC_CONST_MAX_SIZE 65535
//! Unknown entity identifier.
#define DUNE_IMC_CONST_UNK_EID 255
//! System entity identifier.
#define DUNE_IMC_CONST_SYS_EID 0

#endif<|MERGE_RESOLUTION|>--- conflicted
+++ resolved
@@ -28,11 +28,7 @@
 //***************************************************************************
 // Automatically generated.                                                 *
 //***************************************************************************
-<<<<<<< HEAD
-// IMC XML MD5: 1fea102982a7b159f5ecc8e021e68e7c                            *
-=======
-// IMC XML MD5: dee1a07b7cf71aaf7780595f5272a1ad                            *
->>>>>>> 09387b6c
+// IMC XML MD5: 3d77e08c98acf3cacade2e1645b8e078                            *
 //***************************************************************************
 
 #ifndef DUNE_IMC_CONSTANTS_HPP_INCLUDED_
@@ -41,15 +37,9 @@
 //! IMC version string.
 #define DUNE_IMC_CONST_VERSION "5.4.11"
 //! Git repository information.
-<<<<<<< HEAD
-#define DUNE_IMC_CONST_GIT_INFO "2017-06-05 7e02089  (HEAD -> feature/mvplanner, origin/feature/mvplanner)"
+#define DUNE_IMC_CONST_GIT_INFO "2017-06-29 52253ab  (HEAD -> feature/mvplanner, origin/feature/mvplanner)"
 //! MD5 sum of XML specification file.
-#define DUNE_IMC_CONST_MD5 "1fea102982a7b159f5ecc8e021e68e7c"
-=======
-#define DUNE_IMC_CONST_GIT_INFO "2017-07-06 2169488  (HEAD -> mission/rep17, origin/mission/rep17)"
-//! MD5 sum of XML specification file.
-#define DUNE_IMC_CONST_MD5 "dee1a07b7cf71aaf7780595f5272a1ad"
->>>>>>> 09387b6c
+#define DUNE_IMC_CONST_MD5 "3d77e08c98acf3cacade2e1645b8e078"
 //! Synchronization number.
 #define DUNE_IMC_CONST_SYNC 0xFE54
 //! Reversed synchronization number.
