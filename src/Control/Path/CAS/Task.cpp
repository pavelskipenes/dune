--- conflicted
+++ resolved
@@ -508,16 +508,8 @@
             if(paramChanged(m_args.en_antiground))
                 m_enable_antiground = m_args.en_antiground;
 
-<<<<<<< HEAD
-            if(paramChanged(m_args.directions))
-              m_offsets = m_args.directions;
-
             if(paramChanged(m_args.safe_dist_to_land))
-              m_safe_dist_to_land = m_args.safe_dist_to_land;
-=======
-            if(paramChanged(m_args.dist_to_land))
-              m_dist_to_land = m_args.dist_to_land;
->>>>>>> 07e36c2e
+              m_dist_to_land = m_args.safe_dist_to_land;
 
             if(paramChanged(m_args.anti_grounding_freq))
               m_anti_grounding_freq = m_args.anti_grounding_freq;
