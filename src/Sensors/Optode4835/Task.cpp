//***************************************************************************
// Copyright 2007-2017 Universidade do Porto - Faculdade de Engenharia      *
// Laboratório de Sistemas e Tecnologia Subaquática (LSTS)                  *
//***************************************************************************
// This file is part of DUNE: Unified Navigation Environment.               *
//                                                                          *
// Commercial Licence Usage                                                 *
// Licencees holding valid commercial DUNE licences may use this file in    *
// accordance with the commercial licence agreement provided with the       *
// Software or, alternatively, in accordance with the terms contained in a  *
// written agreement between you and Faculdade de Engenharia da             *
// Universidade do Porto. For licensing terms, conditions, and further      *
// information contact lsts@fe.up.pt.                                       *
//                                                                          *
// Modified European Union Public Licence - EUPL v.1.1 Usage                *
// Alternatively, this file may be used under the terms of the Modified     *
// EUPL, Version 1.1 only (the "Licence"), appearing in the file LICENCE.md *
// included in the packaging of this file. You may not use this work        *
// except in compliance with the Licence. Unless required by applicable     *
// law or agreed to in writing, software distributed under the Licence is   *
// distributed on an "AS IS" basis, WITHOUT WARRANTIES OR CONDITIONS OF     *
// ANY KIND, either express or implied. See the Licence for the specific    *
// language governing permissions and limitations at                        *
// https://github.com/LSTS/dune/blob/master/LICENCE.md and                  *
// http://ec.europa.eu/idabc/eupl.html.                                     *
//***************************************************************************
// Author: Renan Maidana, Alberto Dallolio                                  *
//***************************************************************************

// ISO C++ 98 headers.
#include <cmath>
#include <cstdio>
#include <string>
#include <limits>

// DUNE headers.
#include <DUNE/DUNE.hpp>

namespace Sensors
{
  namespace Optode4835
  {
    using DUNE_NAMESPACES;

    //! Salinity compensation upper temperature constant.
    static const float c_temp_0 = 298.15f;
    //! Salinity compensation lower temperature constant.
    static const float c_temp_1 = 273.15f;
    //! Salinity compensation constant B0.
    static const float c_b0 = -6.24097e-3;
    //! Salinity compensation constant B1.
    static const float c_b1 = -6.93498e-3;
    //! Salinity compensation constant B2.
    static const float c_b2 = -6.90358e-3;
    //! Salinity compensation constant B3.
    static const float c_b3 = -4.29155e-3;
    //! Salinity compensation constant C0.
    static const float c_c0 = -3.11680e-7;

    //! Dissolved oxygen depth compensation factor.
    static const float c_depth_factor = 3.2e-05;
    //! Data input timeout.
    static const float c_timeout = 2.0f;
    //! List of configuration commands.
    static const char* c_cmds[] = {"set passkey(1000)", "set flow control(none)", "set enable text(no)",
                                   "set salinity(0)", "set passkey(1)", "set enable sleep(yes)",
                                   "set enable rawdata(yes)", "set enable airsaturation(yes)",
                                   "set enable temperature(yes)", "set enable decimalformat(yes)",
                                   "set enable polled mode(no)"};
    //! Number of setup commands.
    static const unsigned c_cmds_size = 10;
    //! Reply acknowledgement.
    static const char* c_ack = "#\r\n";

    //! Task arguments.
    struct Arguments
    {
      //! Sensor activation.
      bool activate;
      //! Serial port device.
      std::string uart_dev;
      //! Serial port baud rate.
      unsigned uart_baud;
      //! Sampling period.
      double period;
      //! Measurement command string identifier.
      std::string cmd;
      //! Temperature entity label.
      std::string elabel_temp;
    };

    struct Task: public DUNE::Tasks::Task
    {
      //! GPIO state handle
      Hardware::GPIO* m_gpio;
      //! GPIO state
      bool m_gpio_state;
      //! Flag for GPIO activation
      bool m_activate;
      //! Last compensated depth: fixed to 1m.
      double m_depth;
      //! Last defined salinity.
      double m_salinity;
      //! Last sensed temperature.
      double m_temperature;
      //! Serial port handle.
      SerialPort* m_uart;
      //! Watchdog.
      Counter<double> m_wdog;
      //! Save device raw data.
      IMC::DevDataText m_dev_data;
      //! Measured temperature
      IMC::Temperature m_temperature_msg;
      //! Measured Air saturation
      IMC::AirSaturation m_air_saturation;
      //! Measured dissolved oxygen
      IMC::DissolvedOxygen m_dissolved_oxygen;
      //! Received data line.
      std::string m_line;
      //! Temperature entity id.
      unsigned m_temp_eid;
      //! Task arguments.
      Arguments m_args;
      
      //! Constructor.
      //! @param[in] name task name.
      //! @param[in] ctx context.
      Task(const std::string& name, Tasks::Context& ctx):
        DUNE::Tasks::Task(name, ctx), 
        m_gpio(NULL),
        m_depth(1.0),
        m_salinity(0.0),
        m_temperature(0.0),
        m_uart(NULL)
      {
<<<<<<< HEAD
        paramActive(Tasks::Parameter::SCOPE_IDLE,
                    Tasks::Parameter::VISIBILITY_USER);

        // Define configuration parameters.
        param("Activate Sensor", m_args.activate)
        .scope(Tasks::Parameter::SCOPE_GLOBAL)
        .visibility(Tasks::Parameter::VISIBILITY_USER)
        .defaultValue("false")
        .description("Controls sensor activation/deactivation");
=======
        paramActive(Tasks::Parameter::SCOPE_GLOBAL,
                     Tasks::Parameter::VISIBILITY_USER);
>>>>>>> 6d32bd51
        
        param("Serial Port - Device", m_args.uart_dev)
        .defaultValue("")
        .description("Serial port device used to communicate with the sensor");

        param("Serial Port - Baud Rate", m_args.uart_baud)
        .defaultValue("9600")
        .description("Serial port baud rate");

        param("Sampling Interval", m_args.period)
        .defaultValue("1.0")
        .minimumValue("1.0")
        .maximumValue("1400")
        .units(Units::Second)
        .description("Amount of seconds between samplings");

        param("Measurement String Identifier", m_args.cmd)
        .defaultValue("4835")
        .description("Measurement command string identifier");

        param("Entity Label - Temperature", m_args.elabel_temp)
        .defaultValue("Depth Sensor")
        .description("Entity label of the Depth Sensor");

        bind<IMC::Salinity>(this);
        bind<IMC::Temperature>(this);

        setEntityState(IMC::EntityState::ESTA_BOOT, Status::CODE_INIT);
      }

      //! Update internal state with new parameter values.
      void
      onUpdateParameters(void)
      {
<<<<<<< HEAD
        if(getEntityState() == IMC::EntityState::ESTA_NORMAL)
        {
          if(isActive())
          {
            spew("Activating task");
            m_gpio->setValue(0);
          }
          else
          {
            spew("Deactivating task");
            m_gpio->setValue(1);
          }
        }

        // if (getEntityState() != IMC::EntityState::ESTA_NORMAL && paramChanged(m_args.activate))
        // {
        //   // If sensor has been turned on, activate the task
        //   // If sensor has been turned off, deactivate the task
        //   // SSRs are normally-closed (NC), so deactivation means GPIO state = 1
        //   // We invert the logic here so on Neptus it is direct
        //   m_gpio_state = !m_args.activate;
        //   if(m_gpio_state)
        //     requestDeactivation();
        //   else
        //     requestActivation();
        // }

=======
>>>>>>> 6d32bd51
        if (isActive() && paramChanged(m_args.period))
        {
          if (stop())
          {
            setPeriod(m_args.period);
            start();
          }
        }
      }

      void 
      onEntityReservation(void)
      {
        m_dev_data.setSourceEntity(reserveEntity("Optode4385 Device Data"));
        m_temperature_msg.setSourceEntity(reserveEntity("Optode4385 Temperature"));
        m_air_saturation.setSourceEntity(reserveEntity("Optode4385 Air Saturation"));
        m_dissolved_oxygen.setSourceEntity(reserveEntity("Optode4385 Dissolved Oxygen"));
      }

      void
      onEntityResolution(void)
      {
        try
        {
          m_temp_eid = resolveEntity(m_args.elabel_temp);
        }
        catch (...)
        {
          m_temp_eid = std::numeric_limits<unsigned>::max();
        }
      }

      //! Acquire resources.
      void
      onResourceAcquisition(void)
      {
        try
        {
          m_uart = new SerialPort(m_args.uart_dev, m_args.uart_baud);
          m_uart->setCanonicalInput(true);
          m_uart->flush();

          m_gpio = new Hardware::GPIO(67);
          m_gpio->setDirection(Hardware::GPIO::GPIO_DIR_OUTPUT);
          m_gpio->setValue(0);
        }
        catch (std::runtime_error& e)
        {
          throw RestartNeeded(e.what(), 30);
        }
      }

      //! Initialize resources.
      void
      onResourceInitialization(void)
      {
        stop();
        getVersion();

        for (unsigned i = 0; i < c_cmds_size; ++i)
        {
          if (!sendCommand(c_cmds[i]))
            return;
        }

        if (!setPeriod(m_args.period))
          return;

        if (start())
          m_wdog.reset();

        setEntityState(IMC::EntityState::ESTA_NORMAL, Status::CODE_ACTIVE);
      }

      //! Release resources.
      void
      onResourceRelease(void)
      {
        stop();
        Memory::clear(m_uart);
        Memory::clear(m_gpio);
      }

      void
      consume(const IMC::Salinity* msg)
      {
        if (msg->getSource() != getSystemId())
          return;

        if (msg->value < 0)
          return;

        m_salinity = msg->value;
      }

      void
      consume(const IMC::Temperature* msg)
      {
        if (msg->getSource() != getSystemId())
          return;

        if (msg->getSourceEntity() != m_temp_eid)
          return;

        m_temperature = msg->value;
      }

      //! Wake Up device.
      void
      wakeUp(void)
      {
        if (m_uart != NULL)
        {
          std::string bfr(";\r\n");
          m_uart->write(bfr.c_str(), bfr.size());
        }
      }

      //! Stop sampling.
      //! @return true if device was stopped, false otherwise.
      bool
      stop(void)
      {
        if (m_uart == NULL)
          return false;

        wakeUp();
        if (!sendCommand("stop"))
          return false;

        return true;
      }

      //! Start sampling.
      //! @return true if device was started, false otherwise.
      bool
      start(void)
      {
        if (!sendCommand("start"))
          return false;

        return true;
      }

      //! Request device's firmware version.
      void
      getVersion(void)
      {
        sendCommand("get sw version");
        listen();
      }

      //! Set device's sampling rate interval.
      //! @param[in] period desired sampling rate interval.
      //! @return true if command was acknowledged, false otherwise.
      bool
      setPeriod(double period)
      {
        // Watchdog will be twice the desired sampling rate interval.
        m_wdog.setTop(m_args.period * 10);

        return sendCommand(String::str("set interval(%0.1f)", period));
      }

      //! Process incoming sentence.
      //! @param[in] msg sentence.
      void
      process(const std::string& msg)
      {
        double tstamp = Clock::getSinceEpoch();
        m_dev_data.value.assign(sanitize(msg));
        m_dev_data.setTimeStamp(tstamp);
        dispatch(m_dev_data, DF_KEEP_TIME);

        if (String::startsWith(msg, m_args.cmd))
          parse(msg, tstamp);
        else if (String::startsWith(msg, "SW Version"))
          onVersion(msg);
      }

      //! Parse and dispatch incoming data.
      //! @param[in] msg sentence.
      //! @param[in] tstamp current timestamp.
      void
      parse(const std::string& msg, double tstamp)
      {
        std::sscanf(msg.c_str(),
                    "%*s\t%*u\t%f\t%f\t%f%*[^\n]\n",
                    &m_dissolved_oxygen.value, &m_air_saturation.value, &m_temperature_msg.value);

        // correct for depth.
        m_dissolved_oxygen.value *= (1 + c_depth_factor * m_depth);

        // correct for salinity.
        double Ts = std::log((c_temp_0 - m_temperature) / (c_temp_1 + m_temperature));
        double f1 = m_salinity * (c_b0 + c_b1 * Ts + c_b2 * Ts * Ts + c_b3 * Ts * Ts * Ts);
        m_dissolved_oxygen.value *= std::exp(f1 + c_c0 * m_salinity * m_salinity);

        m_temperature_msg.setTimeStamp(tstamp);
        m_air_saturation.setTimeStamp(tstamp);
        m_dissolved_oxygen.setTimeStamp(tstamp);

        dispatch(m_temperature_msg, DF_KEEP_TIME);
        dispatch(m_air_saturation, DF_KEEP_TIME);
        dispatch(m_dissolved_oxygen, DF_KEEP_TIME);

        trace("temperature: %0.1f | saturation: %0.1f | oxygen: %0.2f",
              m_temperature_msg.value, m_air_saturation.value, m_dissolved_oxygen.value);
        setEntityState(IMC::EntityState::ESTA_NORMAL, Status::CODE_ACTIVE);
        m_wdog.reset();
      }

      //! Process and announce firmware version
      //! @param[in] msg sentence.
      void
      onVersion(const std::string& msg)
      {
        unsigned major, minor, patch;
        std::sscanf(msg.c_str(), "%*[^\t]\t%*s\t%*u\t%u\t%u\t%u%*[^\n]\n",
                    &major, &minor, &patch);

        inf(DTR("firmware version %u.%u.%u"), major, minor, patch);
      }

      //! Send command to device.
      //! @param[in] cmd command to send.
      //! @return true if command was successful, false otherwise.
      bool
      sendCommand(const std::string& cmd)
      {
        if (m_uart == NULL)
          return false;

        m_dev_data.value.assign(sanitize(cmd));
        dispatch(m_dev_data);

        std::string bfr(cmd + "\r\n");
        m_uart->write(bfr.c_str(), bfr.size());
        spew("sent: '%s'", sanitize(bfr).c_str());
        return readUntil(c_ack, c_timeout);
      }

      //! Check serial port for incoming transmissions.
      void
      listen(void)
      {
        char bfr[256];

        if (!Poll::poll(*m_uart, 1.0))
          return;

        size_t rv = m_uart->readString(bfr, sizeof(bfr));

        for (size_t i = 0; i < rv; ++i)
        {
          m_line.push_back(bfr[i]);

          // Detect line termination.
          if (bfr[i] == '\n')
          {
            spew("recv: '%s'", sanitize(m_line).c_str());
            process(m_line);
            m_line.clear();
          }
        }
      }

      //! Read input until a given sequence is received. Note that
      //! data after the sequence might be discarded.
      //! @param[in] reply sequence to search.
      //! @param[in] timeout timeout in second.
      //! @return true if command was acknowledged, false otherwise.
      bool
      readUntil(const std::string& reply, float timeout)
      {
        Counter<float> timer(timeout);

        while (!timer.overflow())
        {
          if (!Poll::poll(*m_uart, timer.getRemaining()))
            break;

          char bfr[256] = {0};
          m_uart->read(bfr, sizeof(bfr));

          spew("reply: '%s'", sanitize(bfr).c_str());

          if (String::endsWith(bfr, reply))
            return true;
        }

        return false;
      }

      void
      onActivation(void)
      {
        // Turn on sensor.
        m_gpio->setValue(0);
      }

      void
      onDeactivation(void)
      {
        // Turn off sensor.
        m_gpio->setValue(1);
      }

      //! Main loop.
      void
      onMain(void)
      {
        // Wait for resource acquisition and initialization
        while(getEntityState() != IMC::EntityState::ESTA_NORMAL);

        // Get data from sensor
        listen();

        // Not received communication for a while
        if (m_wdog.overflow())
        {
          setEntityState(IMC::EntityState::ESTA_ERROR, Status::CODE_COM_ERROR);
          throw RestartNeeded(DTR(Status::getString(CODE_COM_ERROR)), 5);
        }
      }
    };
  }
}

DUNE_TASK<|MERGE_RESOLUTION|>--- conflicted
+++ resolved
@@ -133,20 +133,8 @@
         m_temperature(0.0),
         m_uart(NULL)
       {
-<<<<<<< HEAD
-        paramActive(Tasks::Parameter::SCOPE_IDLE,
-                    Tasks::Parameter::VISIBILITY_USER);
-
-        // Define configuration parameters.
-        param("Activate Sensor", m_args.activate)
-        .scope(Tasks::Parameter::SCOPE_GLOBAL)
-        .visibility(Tasks::Parameter::VISIBILITY_USER)
-        .defaultValue("false")
-        .description("Controls sensor activation/deactivation");
-=======
         paramActive(Tasks::Parameter::SCOPE_GLOBAL,
                      Tasks::Parameter::VISIBILITY_USER);
->>>>>>> 6d32bd51
         
         param("Serial Port - Device", m_args.uart_dev)
         .defaultValue("")
@@ -181,36 +169,6 @@
       void
       onUpdateParameters(void)
       {
-<<<<<<< HEAD
-        if(getEntityState() == IMC::EntityState::ESTA_NORMAL)
-        {
-          if(isActive())
-          {
-            spew("Activating task");
-            m_gpio->setValue(0);
-          }
-          else
-          {
-            spew("Deactivating task");
-            m_gpio->setValue(1);
-          }
-        }
-
-        // if (getEntityState() != IMC::EntityState::ESTA_NORMAL && paramChanged(m_args.activate))
-        // {
-        //   // If sensor has been turned on, activate the task
-        //   // If sensor has been turned off, deactivate the task
-        //   // SSRs are normally-closed (NC), so deactivation means GPIO state = 1
-        //   // We invert the logic here so on Neptus it is direct
-        //   m_gpio_state = !m_args.activate;
-        //   if(m_gpio_state)
-        //     requestDeactivation();
-        //   else
-        //     requestActivation();
-        // }
-
-=======
->>>>>>> 6d32bd51
         if (isActive() && paramChanged(m_args.period))
         {
           if (stop())
