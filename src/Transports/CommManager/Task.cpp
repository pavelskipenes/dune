--- conflicted
+++ resolved
@@ -48,10 +48,6 @@
     {
       //! Period, in seconds, between state report transmissions over iridium
       int iridium_period;
-<<<<<<< HEAD
-      //! Send Iridium text messages as plain text
-      bool iridium_plain_texts;
-=======
       //! Enable CommManager to process and convert legacy message -> AcousticOperation
       bool enable_acoustic;
       //! Addresses Number - modem
@@ -62,7 +58,8 @@
       std::string gsm_label;
       //! Name of the configuration section with acoustic modem addresses
       std::string acoustic_addr_section;
->>>>>>> 08550a68
+      //! Send Iridium text messages as plain text
+      bool iridium_plain_texts;
     };
 
     //! Config section from where to fetch emergency sms number
@@ -100,41 +97,36 @@
         m_router(this)
       {
         param("Iridium - Entity Label", m_args.iridium_label)
-                .defaultValue("GSM")
-                .description("Entity label of Iridium modem");
+            .defaultValue("GSM")
+            .description("Entity label of Iridium modem");
 
         param("GSM - Entity Label", m_args.gsm_label)
-                .defaultValue("Iridium Modem")
-                .description("Entity label of GSM modem");
+            .defaultValue("Iridium Modem")
+            .description("Entity label of GSM modem");
 
         param("GSM Address Section", m_args.gsm_addr_section)
-                .defaultValue("GSM Addresses")
-                .description("Name of the configuration section with gsm modem addresses");
+            .defaultValue("GSM Addresses")
+            .description("Name of the configuration section with gsm modem addresses");
 
         param("Acoustic Address Section", m_args.acoustic_addr_section)
-                .defaultValue("Evologics Addresses")
-                .description("Name of the configuration section with acoustic modem addresses");
+            .defaultValue("Evologics Addresses")
+            .description("Name of the configuration section with acoustic modem addresses");
 
         param("Iridium Reports Period", m_args.iridium_period)
-                .description("Period, in seconds, between transmission of states via Iridium. Value of 0 disables transmission.")
-                .defaultValue("300");
-
-<<<<<<< HEAD
+            .description("Period, in seconds, between transmission of states via Iridium. Value of 0 disables transmission.")
+            .defaultValue("300");
+
+        param("Process AcousticOperation Messages", m_args.enable_acoustic)
+            .description("Enable CommManager to process and convert legacy message -> AcousticOperation")
+            .defaultValue("true");
+
         param("Send Iridium plain texts", m_args.iridium_plain_texts)
             .description("Send Iridium text messages as plain text (and not IMC)")
             .defaultValue("1");
 
-        bind<IMC::PlanControlState>(this);
-        bind<IMC::FuelLevel>(this);
-=======
-        param("Process AcousticOperation Messages", m_args.enable_acoustic)
-                .description("Enable CommManager to process and convert legacy message -> AcousticOperation")
-                .defaultValue("true");
-
         bind<IMC::AcousticOperation>(this);
         bind<IMC::AcousticStatus>(this);
         bind<IMC::Announce>(this);
->>>>>>> 08550a68
         bind<IMC::EstimatedState>(this);
         bind<IMC::FuelLevel>(this);
         bind<IMC::IridiumTxStatus>(this);
@@ -283,57 +275,7 @@
       }
 
       void
-<<<<<<< HEAD
-      sendViaSatellite(const IMC::TransmissionRequest* msg)
-      {
-        inf("Request to send data over satellite (%d)", msg->req_id);
-
-        IridiumMsgTx tx;
-        tx.destination = msg->destination;
-        tx.ttl = msg->deadline - Time::Clock::getSinceEpoch();
-        tx.req_id = m_reqid++;
-
-        if (msg->data_mode == IMC::TransmissionRequest::DMODE_RAW)
-          tx.data.assign(msg->raw_data.begin(), msg->raw_data.end());
-        else if (msg->data_mode == IMC::TransmissionRequest::DMODE_INLINEMSG)
-        {
-          IMC::ImcIridiumMessage m;
-          const IMC::Message * inlinemsg = msg->msg_data.get();
-          m.destination = 0xFFFF;
-          m.source = getSystemId();
-          m.msg = inlinemsg->clone();
-          uint8_t buffer[65535];
-          int len = m.serialize(buffer);
-          tx.data.assign(buffer, buffer + len);
-          Memory::clear(m.msg);
-        }
-        else // text mode
-        {
-          if (m_args.iridium_plain_texts)
-          {
-            const char* txt = msg->txt_data.c_str();
-            tx.data.assign(txt, txt + msg->txt_data.length());
-          }
-          else
-          {
-            IMC::IridiumCommand m;
-            m.destination = 0xFFFF;
-            m.source = getSystemId();
-            m.command = msg->txt_data;
-            uint8_t buffer[65535];
-            int len = m.serialize(buffer);
-            tx.data.assign(buffer, buffer + len);
-          }
-        }
-        m_transmission_requests[tx.req_id] = msg->clone();
-        dispatch(tx);
-      }
-
-      void
-      sendViaSms(const IMC::TransmissionRequest* msg)
-=======
       consume(const IMC::RSSI* msg)
->>>>>>> 08550a68
       {
         if (msg->getSource() != getSystemId())
           return;
@@ -731,7 +673,7 @@
         switch (msg->comm_mean)
         {
           case (IMC::TransmissionRequest::CMEAN_SATELLITE):
-            m_router.sendViaSatellite(msg);
+            m_router.sendViaSatellite(msg, m_args.iridium_plain_texts);
             break;
           case (IMC::TransmissionRequest::CMEAN_GSM):
             m_router.sendViaGSM(msg);
@@ -743,10 +685,10 @@
             m_router.sendViaWifi(msg);
             break;
           case (IMC::TransmissionRequest::CMEAN_ANY):
-            m_router.sendViaAny(msg);
+            m_router.sendViaAny(msg, m_args.iridium_plain_texts);
             break;
           case (IMC::TransmissionRequest::CMEAN_ALL):
-            m_router.sendViaAll(msg);
+            m_router.sendViaAll(msg, m_args.iridium_plain_texts);
             break;
           default:
             m_router.answer(msg, "Communication mean not implemented.",
@@ -921,6 +863,7 @@
       void
       onMain(void)
       {
+        int req_id = 1;
         while (!stopping())
         {
           waitForMessages(1.0);
