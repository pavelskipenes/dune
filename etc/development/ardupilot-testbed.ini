--- conflicted
+++ resolved
@@ -56,11 +56,7 @@
 TCP - Port                                 = 5760
 #Debug Level                                = Debug
 
-<<<<<<< HEAD
-[Control.Path.LOSLeg]
-=======
 [Control.UAV.LOS]
->>>>>>> c96dc83d
 Enabled                                    = Never
 
 [Control.Path.VectorField]
