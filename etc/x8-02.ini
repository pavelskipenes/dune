############################################################################
# Copyright 2007-2015 Universidade do Porto - Faculdade de Engenharia      #
# Laboratório de Sistemas e Tecnologia Subaquática (LSTS)                  #
############################################################################
# This file is part of DUNE: Unified Navigation Environment.               #
#                                                                          #
# Commercial Licence Usage                                                 #
# Licencees holding valid commercial DUNE licences may use this file in    #
# accordance with the commercial licence agreement provided with the       #
# Software or, alternatively, in accordance with the terms contained in a  #
# written agreement between you and Universidade do Porto. For licensing   #
# terms, conditions, and further information contact lsts@fe.up.pt.        #
#                                                                          #
# European Union Public Licence - EUPL v.1.1 Usage                         #
# Alternatively, this file may be used under the terms of the EUPL,        #
# Version 1.1 only (the "Licence"), appearing in the file LICENCE.md       #
# included in the packaging of this file. You may not use this work        #
# except in compliance with the Licence. Unless required by applicable     #
# law or agreed to in writing, software distributed under the Licence is   #
# distributed on an "AS IS" basis, WITHOUT WARRANTIES OR CONDITIONS OF     #
# ANY KIND, either express or implied. See the Licence for the specific    #
# language governing permissions and limitations at                        #
# http://ec.europa.eu/idabc/eupl.html.                                     #
############################################################################
# Author: Joao Fortuna                                                     #
#         Ricardo Bencatel                                                 #
#         Filipe Ferreira                                                  #
############################################################################
# X8-Flying Wing configuration file                                        #
############################################################################

[Require hardware/lctr-b2xx/luemb.ini]
[Require uav/ardupilot.ini]

[General]
Vehicle                                    = x8-02

[Supervisors.UAV.LostComms]
Enabled                                    = Hardware, Simulation, HITL

[Control.UAV.Ardupilot/Hardware]
Default altitude                           = 200.0
Default loiter radius                      = 75.0
RC 1 PWM MIN                               = 1071
RC 1 PWM MAX                               = 1899
RC 1 MAX                                   = 30.0
RC 1 REV                                   = True
RC 2 PWM MIN                               = 1102
RC 2 PWM MAX                               = 1928
RC 2 MAX                                   = 2.0
RC 3 PWM MIN                               = 1041
RC 3 PWM MAX                               = 2056
RC 3 MIN                                   = 15.0
RC 3 MAX                                   = 22.0

[Control.Path.Height]
Enabled                                    = Simulation
Height bandwidth                           = 40
Vertical Rate maximum gain                 = 0.20
EstimatedState Filter                      = x8-02:Autopilot
DesiredZ Filter                            = x8-02:Path Control
#Debug Level                                = Trace

<<<<<<< HEAD
[Control.Path.Aerosonde]
Enabled                                    = Never
Look Ahead Gain                            = 0.75
Turn Rate Gain                             = 0.002
=======
[Control.UAV.LOS]
Enabled                                    = Simulation
Look Ahead Gain                            = 1.2
Turn Rate Gain                             = 0.0005
>>>>>>> f97b7ffb
Maximum Bank                               = 30
Debug Level                                = Debug

[Control.Path.LOSnSMC]
Enabled                                    = Never

[Vision.PhotoTrigger]
Enabled                                    = Hardware
Entity Label                               = Photo Trigger
Trigger Frequency                          = 0.4

[Control.Path.Formation.Controller]
Leader Name                                = form-leader-02
Leader Output Frequency                    = 10
Maximum Airspeed                           = 20.0
Minimum Airspeed                           = 14.0
Debug Level                                = Trace

#[Control.Path.Formation.Test]
#Entity Label                               = Formation Tester
#Enabled                                    = DSIL
#Execution Frequency                        = 10

#[Control.UAV.LOS/Leader]
#Enabled                                    = Always
#Entity Label                               = Path Control Leader
#EstimatedState Filter                      = form-leader-02:Formation Control

[Simulators.UAV/Simulation]
Stream Speed to North                      = -3
Stream Speed to East                       = -1
Simulation type                            = 5DOF
Speed Time Constant                        = 2.0
Bank Time Constant                         = 0.1
Altitude Time Constant                     = 3.0
Bank Rate Limit                            = 60
Longitudinal Acceleration Limit            = 0.5
Vertical Slope Limit                       = 0.15
#Initial Reference Latitude                 = 39.09
#Initial Reference Longitude                = -8.964
#Reference Ground Height                    = 47.3

[Simulators.UAVAutopilot]
SimulatedState Filter                      = x8-02:UAV Simulator

[Transports.UDP/Formation]
Entity Label                               = Formation Link
Enabled                                    = Hardware
Local Port                                 = 6020
Static Destinations                        = 10.0.20.100:6020,
                                             10.0.20.110:6020
Transports                                 = EstimatedState,
                                             EstimatedStreamVelocity

[Transports.UDP/Formation-Sim]
Entity Label                               = Formation Link
Enabled                                    = Simulation, AP-SIL, AP-HIL
Local Port                                 = 6022
Static Destinations                        = 127.0.0.1:6021,
#                                             127.0.0.1:6023,
                                             192.168.1.18:6023,
                                             127.0.0.1:6024
Static Destinations                        = 192.168.1.18:6032
Transports                                 = EstimatedState,
                                             EstimatedStreamVelocity

[Power.LUEMB]
ADC Channel 0 - Conversion              = 23.3735, 0.0
ADC Channel 1 - Conversion              = 4.9383, 0.0
ADC Channel 2 - Conversion              = 6.5789, 0.0
ADC Channel 3 - Conversion              = 1.2285, 0.0
ADC Channel 4 - Conversion              = 16.1421, 0.0
ADC Channel 5 - Conversion              = 0.5460, 0.0
ADC Channel 6 - Conversion              = 52.0890, 0.0
ADC Channel 7 - Conversion              = 0.4399, 0.0<|MERGE_RESOLUTION|>--- conflicted
+++ resolved
@@ -61,17 +61,10 @@
 DesiredZ Filter                            = x8-02:Path Control
 #Debug Level                                = Trace
 
-<<<<<<< HEAD
-[Control.Path.Aerosonde]
-Enabled                                    = Never
-Look Ahead Gain                            = 0.75
-Turn Rate Gain                             = 0.002
-=======
 [Control.UAV.LOS]
 Enabled                                    = Simulation
 Look Ahead Gain                            = 1.2
 Turn Rate Gain                             = 0.0005
->>>>>>> f97b7ffb
 Maximum Bank                               = 30
 Debug Level                                = Debug
 
