############################################################################
# Copyright 2007-2014 Universidade do Porto - Faculdade de Engenharia      #
# Laboratório de Sistemas e Tecnologia Subaquática (LSTS)                  #
############################################################################
# This file is part of DUNE: Unified Navigation Environment.               #
#                                                                          #
# Commercial Licence Usage                                                 #
# Licencees holding valid commercial DUNE licences may use this file in    #
# accordance with the commercial licence agreement provided with the       #
# Software or, alternatively, in accordance with the terms contained in a  #
# written agreement between you and Universidade do Porto. For licensing   #
# terms, conditions, and further information contact lsts@fe.up.pt.        #
#                                                                          #
# European Union Public Licence - EUPL v.1.1 Usage                         #
# Alternatively, this file may be used under the terms of the EUPL,        #
# Version 1.1 only (the "Licence"), appearing in the file LICENCE.md       #
# included in the packaging of this file. You may not use this work        #
# except in compliance with the Licence. Unless required by applicable     #
# law or agreed to in writing, software distributed under the Licence is   #
# distributed on an "AS IS" basis, WITHOUT WARRANTIES OR CONDITIONS OF     #
# ANY KIND, either express or implied. See the Licence for the specific    #
# language governing permissions and limitations at                        #
# https://www.lsts.pt/dune/licence.                                        #
############################################################################
# Author: Joao Fortuna                                                     #
############################################################################
# X8-Flying Wing configuration file                                        #
############################################################################

[Require uav/ardupilot.ini]

[General]
Vehicle                                    = x8-02

[Control.UAV.Ardupilot/Hardware]
Default altitude                           = 200.0
Default speed                              = 18.0
Default loiter radius                      = 75.0
RC 1 PWM MIN                               = 1106
RC 1 PWM MAX                               = 1932
RC 1 MAX                                   = 30.0
RC 1 REV                                   = True
RC 2 PWM MIN                               = 1107
RC 2 PWM MAX                               = 1929
RC 2 MAX                                   = 2.0
RC 3 PWM MIN                               = 1040
RC 3 PWM MAX                               = 2054
RC 3 MIN                                   = 15.0
RC 3 MAX                                   = 22.0

[Control.Path.Height]
<<<<<<< HEAD
Enabled                                    = Always
=======
Enabled                                    = Never
>>>>>>> e8c2cc2c
Height bandwidth                           = 40
Vertical Rate maximum gain                 = 0.20
Filter EstimatedState                      = True
Filter Entity                              = Autopilot

[Control.Path.Aerosonde]
<<<<<<< HEAD
Enabled                                    = Always
=======
Enabled                                    = Never
>>>>>>> e8c2cc2c
Look Ahead Gain                            = 0.75
Turn Rate Gain                             = 0.002
Maximum Bank                               = 30
Filter EstimatedState                      = True
Filter Entity                              = Autopilot

[Vision.PhotoTrigger]
Enabled                                    = Hardware
Entity Label                               = Photo Trigger
Trigger Frequency                          = 1.0

[Maneuver.VehicleFormation.FormCollAvoid]
Leader Name                                = form-leader-02
Vehicle List                               = x8-02<|MERGE_RESOLUTION|>--- conflicted
+++ resolved
@@ -49,22 +49,14 @@
 RC 3 MAX                                   = 22.0
 
 [Control.Path.Height]
-<<<<<<< HEAD
-Enabled                                    = Always
-=======
 Enabled                                    = Never
->>>>>>> e8c2cc2c
 Height bandwidth                           = 40
 Vertical Rate maximum gain                 = 0.20
 Filter EstimatedState                      = True
 Filter Entity                              = Autopilot
 
 [Control.Path.Aerosonde]
-<<<<<<< HEAD
-Enabled                                    = Always
-=======
 Enabled                                    = Never
->>>>>>> e8c2cc2c
 Look Ahead Gain                            = 0.75
 Turn Rate Gain                             = 0.002
 Maximum Bank                               = 30
