--- conflicted
+++ resolved
@@ -166,15 +166,13 @@
 Sensors                                 = SoundVelocity, Sound Speed Sensor, 0, AML, XchangeSV,
                                           Distance, DVL, 0, LinkQuest, NavQuestDVL
 
-<<<<<<< HEAD
 [Transports.UDP]
 Local Port                              = 6003
 Static Destinations                     = 10.0.10.93:6969
-=======
+
 [Sensors.WifiRSSI]
 Enabled                                 = Hardware
 Entity Label                            = Wi-Fi RSSI
 Connect via SSH                         = true
 Remote Hostname                         = 10.0.10.91
-Update Period                           = 2
->>>>>>> 7301acc5
+Update Period                           = 2