############################################################################
# Copyright 2007-2014 Universidade do Porto - Faculdade de Engenharia      #
# Laboratório de Sistemas e Tecnologia Subaquática (LSTS)                  #
############################################################################
# This file is part of DUNE: Unified Navigation Environment.               #
#                                                                          #
# Commercial Licence Usage                                                 #
# Licencees holding valid commercial DUNE licences may use this file in    #
# accordance with the commercial licence agreement provided with the       #
# Software or, alternatively, in accordance with the terms contained in a  #
# written agreement between you and Universidade do Porto. For licensing   #
# terms, conditions, and further information contact lsts@fe.up.pt.        #
#                                                                          #
# European Union Public Licence - EUPL v.1.1 Usage                         #
# Alternatively, this file may be used under the terms of the EUPL,        #
# Version 1.1 only (the "Licence"), appearing in the file LICENCE.md       #
# included in the packaging of this file. You may not use this work        #
# except in compliance with the Licence. Unless required by applicable     #
# law or agreed to in writing, software distributed under the Licence is   #
# distributed on an "AS IS" basis, WITHOUT WARRANTIES OR CONDITIONS OF     #
# ANY KIND, either express or implied. See the Licence for the specific    #
# language governing permissions and limitations at                        #
# https://www.lsts.pt/dune/licence.                                        #
############################################################################
# Author: Ricardo Martins                                                  #
############################################################################
# Automatically generated, do not edit.                                    #
############################################################################

[IMC Addresses]
announce             = 0x0000
isurus               = 0x0001
nauv                 = 0x0002
lauv-blue            = 0x0010
lauv-green           = 0x0012
lauv-seacon-1        = 0x0015
lauv-seacon-2        = 0x0016
lauv-seacon-3        = 0x0017
lauv-xtreme-2        = 0x0018
lauv-noptilus-1      = 0x001A
lauv-noptilus-2      = 0x001B
lauv-noptilus-3      = 0x001C
lauv-lsts-1          = 0x001D
lauv-xplore-1        = 0x001E
lauv-simulator-1     = 0x00D1
lauv-dolphin-1       = 0x0101
lauv-lupis-1         = 0x0102
lauv-dolphin-2       = 0x0103
lauv-dolphin-3       = 0x0104
lauv-oceaneco-1      = 0x0105
lauv-oceaneco-2      = 0x0106
rov-ies              = 0x0401
adamastor            = 0x0402
swordfish            = 0x0801
hermes               = 0x08c1
hermes-desired       = 0x08c2
hermes-target        = 0x08c3
tex-wg               = 0x08c4
doam                 = 0x6000
lauv-dolphin-1-doam  = 0x6001
lauv-seacon-1-aux    = 0x6002
lauv-noptilus-3-aux  = 0x6003
lauv-dolphin-2-aux   = 0x6004
lauv-dolphin-3-aux   = 0x6005
star                 = 0x8000
benthos-mgateway     = 0x8010
manta-1              = 0x8012
manta-2              = 0x8013
manta-3              = 0x8014
manta-4              = 0x8015
manta-5              = 0x8016
manta-9              = 0x801a
manta-10             = 0x801b
manta-11             = 0x801c
<<<<<<< HEAD
leviathan            = 0x801d
=======
manta-12             = 0x801d
manta-13             = 0x801e
manta-14             = 0x801f
>>>>>>> 46eda478
piccolo-gs1          = 0x8040
piccolo-gs2          = 0x8041
piccolo-gs3          = 0x8042
ais-1                = 0x8070
ais-2                = 0x8071
spot-01              = 0x8401
spot-02              = 0x8402
spot-03              = 0x8403
spot-04              = 0x8404
spot-05              = 0x8405
spot-06              = 0x8406
spot-07              = 0x8407
spot-08              = 0x8408
spot-09              = 0x8409
spot-10              = 0x840a
spot-11              = 0x840b
spot-12              = 0x840c
spot-13              = 0x840d
spot-14              = 0x840e
spot-15              = 0x840f
spot-16              = 0x8410
spot-17              = 0x8411
spot-18              = 0x8412
spot-19              = 0x8413
spot-20              = 0x8414
spot-21              = 0x8415
spot-22              = 0x8416
spot-23              = 0x8417
spot-24              = 0x8418
spot-25              = 0x8419
spot-26              = 0x841a
carson               = 0x84a5
paragon              = 0x84a6
dorado               = 0x84a7
esp-mack             = 0x84a8
esp-bruce            = 0x84a9
wavy-0               = 0x8500
wavy-1               = 0x8501
wavy-2               = 0x8502
lusitania            = 0x0c01
sedona               = 0x0c02
x8-00                = 0x0c03
x8-01                = 0x0c04
x8-02                = 0x0c05
x8-03                = 0x0c06
x8-04                = 0x0c07
hexa-00              = 0x0c13
alfa-02              = 0x0c22
alfa-03              = 0x0c23
alfa-04              = 0x0c24
alfa-05              = 0x0c25
alfa-06              = 0x0c26
alfa-07              = 0x0c27
alfa-08              = 0x0c28
alfa-09              = 0x0c29
piccolo-testbed      = 0x0c30
cularis-03           = 0x0c53
cularis-04           = 0x0c54
cularis-05           = 0x0c55
cularis-06           = 0x0c56
cularis-07           = 0x0c57
cularis-08           = 0x0c58
pilatus-03           = 0x0c73
pilatus-04           = 0x0c74
pilatus-05           = 0x0c75
pilatus-06           = 0x0c76
extended             = 0x0c90
form-leader-01       = 0x0cf1
form-leader-02       = 0x0cf2
form-leader-03       = 0x0cf3
form-leader-04       = 0x0cf4
form-leader-05       = 0x0cf5
form-leader-06       = 0x0cf6
ntnu-hexa-001        = 0x0d01
ntnu-hexa-002        = 0x0d02
ntnu-hexa-003        = 0x0d03
ntnu-hexa-004        = 0x0d04
ntnu-x8-001          = 0x0d21
ntnu-x8-002          = 0x0d22
ntnu-x8-003          = 0x0d23
ntnu-x8-004          = 0x0d24
ntnu-penguin-001     = 0x0d41
ntnu-penguin-002     = 0x0d42
ntnu-penguin-003     = 0x0d43
ntnu-penguin-004     = 0x0d44
ccu-lsts-1-1         = 0x4101
ccu-zp-1-106         = 0x416A
ccu-pitvant-laptop-01-1-10 = 0x410a
ccu-lsts-0-108       = 0x406c
broadcast            = 0xfff0
null                 = 0xffff<|MERGE_RESOLUTION|>--- conflicted
+++ resolved
@@ -72,13 +72,10 @@
 manta-9              = 0x801a
 manta-10             = 0x801b
 manta-11             = 0x801c
-<<<<<<< HEAD
-leviathan            = 0x801d
-=======
 manta-12             = 0x801d
 manta-13             = 0x801e
 manta-14             = 0x801f
->>>>>>> 46eda478
+leviathan            = 0x8020
 piccolo-gs1          = 0x8040
 piccolo-gs2          = 0x8041
 piccolo-gs3          = 0x8042
